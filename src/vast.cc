#include <algorithm>
#include <iostream>
#include <limits>
#include <string>
#include <thread>
#include <vector>

#include <caf/io/all.hpp>

#include "vast/aliases.h"
#include "vast/announce.h"
#include "vast/banner.h"
#include "vast/caf.h"
#include "vast/filesystem.h"
#include "vast/key.h"
#include "vast/logger.h"
#include "vast/uuid.h"
#include "vast/actor/accountant.h"
#include "vast/actor/atoms.h"
#include "vast/actor/node.h"
#include "vast/actor/sink/spawn.h"
#include "vast/actor/source/spawn.h"
#include "vast/concept/printable/to_string.h"
#include "vast/concept/printable/vast/error.h"
#include "vast/concept/printable/vast/time.h"
#include "vast/concept/printable/vast/uuid.h"
#include "vast/detail/adjust_resource_consumption.h"
#include "vast/util/endpoint.h"
#include "vast/util/flat_set.h"
#include "vast/util/string.h"
#include "vast/util/system.h"

using namespace vast;
using namespace std::string_literals;

int main(int argc, char* argv[]) {
  if (!detail::adjust_resource_consumption())
    return 1;
  // Locate command in command line.
  std::vector<std::string> commands = {
    "connect",
    "disconnect",
    "export",
    "import",
    "quit",
    "peer",
    "send",
    "show",
    "spawn",
    "stop"
  };
  std::vector<std::string> command_line(argv + 1, argv + argc);
  auto cmd = std::find_first_of(command_line.begin(), command_line.end(),
                                commands.begin(), commands.end());
  // Parse options.
  auto log_level = 3;
  auto dir = "."s;
  auto endpoint = ""s;
  auto host = "127.0.0.1"s;
  auto port = uint16_t{42000};
  auto messages = std::numeric_limits<size_t>::max();
  auto profile_file = std::string{};
  auto threads = std::thread::hardware_concurrency();
  // Options for "spawn core".
  auto core = make_message("spawn", "core");
  std::string id_batch_size;
  std::string archive_comp;
  std::string archive_segments;
  std::string archive_size;
  std::string index_events;
  std::string index_active;
  std::string index_passive;
  auto r = message_builder(command_line.begin(), cmd).extract_opts({
    {"no-colors,C", "disable colors on console"},
    {"dir,d", "directory for logs and client state", dir},
    {"endpoint,e", "node endpoint", endpoint},
    {"log-level,l", "verbosity of console and/or log file", log_level},
<<<<<<< HEAD
    {"messages,m", "maximum messages per CAF scheduler invocation", messages},
    {"profile,p", "enable CAF profiler", profile_file},
    {"threads,t", "number of worker threads in CAF scheduler", threads},
    {"version,v", "print version and exit"}
=======
    {"messages,m", "CAF scheduler message throughput", messages},
    {"profile,p", "CAF scheduler profiling", profile_file},
    {"threads,t", "CAF scheduler threads", threads},
    {"version,v", "print version and exit"},
    // FIXME: We need a better way to manage program options in the future.
    // option handling is lifted from node.cc. And there, we also stitched it
    // together from the individual actor options. It's too easy to diverge.
    {"identifier-batch-size", "initial identifier btach size", id_batch_size},
    {"archive-compression", "archive compression algorithm", archive_comp},
    {"archive-segments", "archive in-memory segments", archive_segments},
    {"archive-size", "archive segment size", archive_size},
    {"index-events", "maximum number of events per partition", index_events},
    {"index-active", "number of active partitions", index_active},
    {"index-passive", "number of passive partitions", index_passive}
>>>>>>> 48be0cd2
  });
  if (! r.error.empty()) {
    std::cerr << r.error << std::endl;
    return 1;
  }
  if (r.opts.count("identifier-batch-size") > 0)
    core = core + make_message("--identifier-batch-size=", id_batch_size);
  if (r.opts.count("archive-compression") > 0)
    core = core + make_message("--archive-compression=" + archive_comp);
  if (r.opts.count("archive-segments") > 0)
    core = core + make_message("--archive-segments=" + archive_segments);
  if (r.opts.count("archive-size") > 0)
    core = core + make_message("--archive-size=" + archive_size);
  if (r.opts.count("index-events") > 0)
    core = core + make_message("--index-events=" + index_events);
  if (r.opts.count("index-active") > 0)
    core = core + make_message("--index-active=" + index_active);
  if (r.opts.count("index-passive") > 0)
    core = core + make_message("--index-passive=" + index_passive);
  if (r.opts.count("version") > 0) {
    std::cout << VAST_VERSION << std::endl;
    return 0;
  }
  if (r.opts.count("help") > 0) {
    std::cout << banner() << "\n\n" << r.helptext;
    return 0;
  }
  if (r.opts.count("endpoint") > 0) {
    if (!util::parse_endpoint(endpoint, host, port)) {
      std::cerr << "invalid endpoint: " << endpoint << std::endl;
      return 1;
    }
  } else if (dir == ".") {
    dir = "vast"; // Don't clobber current directory.
  }
  if (!r.remainder.empty()) {
    auto invalid_cmd = r.remainder.get_as<std::string>(0);
    std::cerr << "invalid command: " << invalid_cmd << std::endl;
    return 1;
  }
  if (threads == 0) {
    std::cerr << "CAF scheduler threads cannot be 0" << std::endl;
    return 1;
  }
  if (messages == 0) {
    std::cerr << "CAF scheduler throughput cannot be 0" << std::endl;
    return 1;
  }
  if (cmd == command_line.end()) {
    std::cerr << "missing command" << std::endl;
    return 1;
  }
  // Initialize logger.
  auto console = [no_colors = r.opts.count("no-colors") > 0](auto v) {
    return no_colors ? logger::console(v) : logger::console_colorized(v);
  };
  auto verbosity = static_cast<logger::level>(log_level);
  if (!console(verbosity)) {
    std::cerr << "failed to initialize logger console backend" << std::endl;
    return 1;
  }
  if (r.opts.count("endpoint") > 0)
    verbosity = logger::quiet;
  auto log_file = dir / node::log_path() / "vast.log";
  if (!logger::file(verbosity, log_file.str())) {
    std::cerr << "failed to initialize logger file backend" << std::endl;
    return 1;
  }
  auto guard = make_scope_guard([] {
    caf::shutdown();
    logger::destruct();
  });
  // Replace/adjust scheduler.
<<<<<<< HEAD
=======
  VAST_ASSERT(threads > 0);
  VAST_ASSERT(messages > 0);
>>>>>>> 48be0cd2
  if (r.opts.count("profile"))
    set_scheduler(
      new scheduler::profiled_coordinator<>{
        profile_file, std::chrono::milliseconds{1000}, threads, messages});
  else if (r.opts.count("threads") || r.opts.count("messages"))
<<<<<<< HEAD
=======
    set_scheduler<>(threads, messages);
>>>>>>> 48be0cd2
  VAST_VERBOSE(banner() << "\n\n");
  VAST_VERBOSE("set scheduler threads to", threads);
  VAST_VERBOSE("set scheduler maximum throughput to",
               (messages == std::numeric_limits<size_t>::max()
                ? "unlimited" : std::to_string(messages)));
  // Enable direct connections.
  VAST_VERBOSE("enabling direct connection optimization");
  auto cfg = whereis(atom("ConfigServ"));
  anon_send(cfg, put_atom::value, "global.enable-automatic-connections",
                 make_message(true));
  announce_types();
  actor node;
  scoped_actor self;
  auto failed = false;
  auto node_name = util::split_to_str(util::hostname(), ".")[0];
  if (r.opts.count("endpoint") == 0) {
    // Spawn local NODE.
    node = self->spawn<vast::node>(node_name, dir);
    self->sync_send(node, std::move(core)).await(
      [](ok_atom) {},
      [&](error const& e) {
        failed = true;
        VAST_ERROR("failed to spawn core:", e);
      }
    );
    if (failed) {
      if (node->exit_reason() == exit_reason::not_exited) {
        self->monitor(node);
        self->send_exit(node, exit::error);
        self->receive([&](down_msg const&) {});
      }
      return 1;
    }
  } else {
    // Establish connection to remote node.
    try {
      VAST_VERBOSE("connecting to", host << ':' << port);
      node = caf::io::remote_actor(host.c_str(), port);
    } catch (caf::network_error const& e) {
      VAST_ERROR("failed to connect to", host << ':' << port);
      return 1;
    }
  }
  // Prepare accountant.
  vast::accountant::actor_type accountant;
  if (node->is_remote()) {
    VAST_DEBUG("spawning local accountant");
    accountant = self->spawn(accountant::actor, path(dir) / "accounting.log");
  } else {
    VAST_DEBUG("using node accountant");
    self->sync_send(node, store_atom::value, get_atom::value,
                    key::str("actors", node_name, "accountant")).await(
      [&](accountant::actor_type const& acc) {
        accountant = acc;
      }
    );
  }
  // Process commands.
  auto start = time::snapshot();
  if (*cmd == "import") {
    // 1. Spawn a SOURCE.
    message_builder mb;
    auto i = cmd + 1;
    while (i != command_line.end())
      mb.append(*i++);
    auto src = source::spawn(mb.to_message());
    if (!src) {
      VAST_ERROR("failed to spawn source:", src.error());
      return 1;
    }
    auto source_guard = make_scope_guard(
      [=] { anon_send_exit(*src, exit::kill); }
    );
    self->send(*src, accountant);
    // 2. Find all IMPORTERs to load-balance across them.
    std::vector<actor> importers;
    self->sync_send(node, store_atom::value, list_atom::value,
                    key::str("actors")).await(
      [&](std::map<std::string, message>& m) {
        for (auto& p : m)
          p.second.apply({
            [&](actor const& a, std::string const& type) {
              VAST_ASSERT(a != invalid_actor);
              if (type == "importer")
                importers.push_back(a);
            }
          });
      }
    );
    if (importers.empty()) {
      VAST_ERROR("no importers found");
      return 1;
    }
    // 3. Connect SOURCE and IMPORTERs.
    for (auto& imp : importers) {
      VAST_ASSERT(imp != invalid_actor);
      VAST_DEBUG("connecting source with importer", imp);
      self->send(*src, put_atom::value, sink_atom::value, imp);
    }
    // 4. Run the SOURCE.
    source_guard.disable();
    self->send(*src, run_atom::value);
    self->monitor(*src);
    self->receive([](down_msg const&) {});
  } else if (*cmd == "export") {
    if (cmd + 1 == command_line.end()) {
      VAST_ERROR("missing sink format");
      return 1;
    } else if (cmd + 2 == command_line.end()) {
      VAST_ERROR("missing query arguments");
      return 1;
    }
    // 1. Spawn a SINK.
    auto snk = sink::spawn(make_message(*(cmd + 1)));
    if (!snk) {
      VAST_ERROR("failed to spawn sink:", snk.error());
      return 1;
    }
    auto sink_guard = make_scope_guard(
      [snk = *snk] { anon_send_exit(snk, exit::kill); }
    );
    self->send(*snk, accountant);
    // 2. For each node, spawn an (auto-connected) EXPORTER and connect it to
    // the sink.
    std::vector<actor> nodes;
    self->sync_send(node, store_atom::value, list_atom::value,
                    key::str("nodes")).await(
      [&](std::map<std::string, message> const& m) {
        for (auto& p : m)
          nodes.push_back(p.second.get_as<actor>(0));
      }
    );
    VAST_ASSERT(!nodes.empty());
    for (auto n : nodes) {
      // Spawn remote exporter.
      message_builder mb;
      auto label = "exporter-" + to_string(uuid::random()).substr(0, 7);
      mb.append("spawn");
      mb.append("-l");
      mb.append(label);
      mb.append("exporter");
      mb.append("-a");
      auto i = cmd + 2;
      mb.append(*i++);
      while (i != command_line.end())
        mb.append(*i++);
      self->send(n, mb.to_message());
      VAST_DEBUG("created", label, "at node" << node);
    }
    // 3. Wait until the remote NODE returns the EXPORTERs so that we can
    // monitor them and connect them with our local SINK.
    auto early_finishers = 0u;
    util::flat_set<actor> exporters;
    self->do_receive(
      [&](actor const& exporter) {
        exporters.insert(exporter);
        self->monitor(exporter);
        self->send(exporter, put_atom::value, sink_atom::value, *snk);
        VAST_DEBUG("running exporter");
        self->send(exporter, stop_atom::value);
        self->send(exporter, run_atom::value);
      },
      [&](down_msg const& msg) {
        ++early_finishers;
        exporters.erase(actor_cast<actor>(msg.source));
      },
      [&](error const& e) {
        failed = true;
        VAST_ERROR("failed to spawn exporter on node"
                   << self->current_sender() << ':', e);
      },
      others >> [&] {
        failed = true;
        VAST_ERROR("got unexpected message from node"
                   << self->current_sender() << ':',
                   to_string(self->current_message()));
      }
    ).until([&] {
      return early_finishers + exporters.size() == nodes.size() || failed;
    });
    if (failed) {
      for (auto exporter : exporters)
        self->send_exit(exporter, exit::error);
      return 1;
    }
    // 4. Wait for all EXPORTERs to terminate. Thereafter we can shutdown the
    // SINK and finish.
    if (!exporters.empty()) {
      self->do_receive(
        [&](down_msg const& msg) {
          exporters.erase(actor_cast<actor>(msg.source));
          VAST_DEBUG("got DOWN from exporter" << msg.source << ',',
                     "remaining:", exporters.size());
        },
        others >> [&] {
          failed = true;
          VAST_ERROR("got unexpected message from node"
                       << self->current_sender() << ':',
                     to_string(self->current_message()));
        }
      ).until([&] { return exporters.size() == 0 || failed; });
    }
    if (failed)
      return 1;
    sink_guard.disable();
    self->monitor(*snk);
    self->send_exit(*snk, exit::done);
    self->receive([](down_msg const&) {});
  } else {
    // Only "import" and "export" are local commands, the remote node executes
    // all other ones.
    auto args = std::vector<std::string>(cmd + 1, command_line.end());
    message_builder mb;
    mb.append(*cmd);
    for (auto& a : args)
      mb.append(std::move(a));
    auto cmd_line = *cmd + util::join(args, " ");
    auto exit_code = 0;
    VAST_DEBUG("sending command:", to_string(mb.to_message()));
    self->sync_send(node, mb.to_message()).await(
      [&](ok_atom) {
        VAST_VERBOSE("successfully executed command:", cmd_line);
      },
      [&](actor const&) {
        VAST_VERBOSE("successfully executed command:", cmd_line);
      },
      [&](std::string const& str) {
        VAST_VERBOSE("successfully executed command:", cmd_line);
        std::cout << str << std::endl;
      },
      [&](error const& e) {
        VAST_ERROR("failed to execute command:", cmd_line);
        VAST_ERROR(e);
        exit_code = 1;
      },
      others >> [&] {
        auto msg = to_string(self->current_message());
        VAST_ERROR("got unexpected reply:", msg);
        exit_code = 1;
      }
    );
    if (exit_code != 0)
      return exit_code;
  }
  if (node->is_remote()) {
    self->monitor(accountant);
    self->send_exit(accountant, exit::done);
    self->receive([](down_msg const&) {});
  } else {
    self->send_exit(node, exit::done);
    self->await_all_other_actors_done();
  }
  auto stop = time::snapshot();
  VAST_INFO("completed execution in", stop - start);
  return 0;
}<|MERGE_RESOLUTION|>--- conflicted
+++ resolved
@@ -75,12 +75,6 @@
     {"dir,d", "directory for logs and client state", dir},
     {"endpoint,e", "node endpoint", endpoint},
     {"log-level,l", "verbosity of console and/or log file", log_level},
-<<<<<<< HEAD
-    {"messages,m", "maximum messages per CAF scheduler invocation", messages},
-    {"profile,p", "enable CAF profiler", profile_file},
-    {"threads,t", "number of worker threads in CAF scheduler", threads},
-    {"version,v", "print version and exit"}
-=======
     {"messages,m", "CAF scheduler message throughput", messages},
     {"profile,p", "CAF scheduler profiling", profile_file},
     {"threads,t", "CAF scheduler threads", threads},
@@ -95,7 +89,6 @@
     {"index-events", "maximum number of events per partition", index_events},
     {"index-active", "number of active partitions", index_active},
     {"index-passive", "number of passive partitions", index_passive}
->>>>>>> 48be0cd2
   });
   if (! r.error.empty()) {
     std::cerr << r.error << std::endl;
@@ -169,20 +162,14 @@
     logger::destruct();
   });
   // Replace/adjust scheduler.
-<<<<<<< HEAD
-=======
   VAST_ASSERT(threads > 0);
   VAST_ASSERT(messages > 0);
->>>>>>> 48be0cd2
   if (r.opts.count("profile"))
     set_scheduler(
       new scheduler::profiled_coordinator<>{
         profile_file, std::chrono::milliseconds{1000}, threads, messages});
   else if (r.opts.count("threads") || r.opts.count("messages"))
-<<<<<<< HEAD
-=======
     set_scheduler<>(threads, messages);
->>>>>>> 48be0cd2
   VAST_VERBOSE(banner() << "\n\n");
   VAST_VERBOSE("set scheduler threads to", threads);
   VAST_VERBOSE("set scheduler maximum throughput to",
