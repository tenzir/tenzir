//    _   _____   __________
//   | | / / _ | / __/_  __/     Visibility
//   | |/ / __ |_\ \  / /          Across
//   |___/_/ |_/___/ /_/       Space and Time
//
// SPDX-FileCopyrightText: (c) 2021 The Tenzir Contributors
// SPDX-License-Identifier: BSD-3-Clause

#include <csignal>
#include <cstdint>
#include <cstdio>
<<<<<<< HEAD
#include <iostream>
#include <string.h>
=======
#include <cstdlib>
#include <cxxabi.h>
>>>>>>> d8963855
#include <unistd.h>
#include <utility>

#if __has_include(<backtrace.h>)
#  include <backtrace.h>
#  define TENZIR_HAS_LIBBACKTRACE 1
#else
#  define TENZIR_HAS_LIBBACKTRACE 0
#endif

#if defined(__linux__)
#  include <ucontext.h>
#elif defined(__APPLE__)
#  include <sys/ucontext.h>
#endif

namespace {

// Async-signal-safe write wrapper.
void safe_write(const char* str) {
  if (str) {
    auto len = __builtin_strlen(str);
    (void)write(STDERR_FILENO, str, len);
  }
}

void safe_write(const char* str, size_t len) {
  (void)write(STDERR_FILENO, str, len);
}

// Try to demangle a C++ symbol. Returns the demangled name on success,
// or nullptr if demangling fails or the symbol is not mangled.
// The caller must free() the returned pointer.
[[maybe_unused]]
char* try_demangle(const char* mangled) {
  if (not mangled || mangled[0] != '_' || mangled[1] != 'Z') {
    return nullptr;
  }
  int status = 0;
  char* demangled = abi::__cxa_demangle(mangled, nullptr, nullptr, &status);
  return (status == 0) ? demangled : nullptr;
}

#if TENZIR_HAS_LIBBACKTRACE

// Global backtrace state, initialized once at startup.
backtrace_state* bt_state = nullptr;

void bt_error_callback(void* /*data*/, const char* msg, int /*errnum*/) {
  safe_write("  backtrace error: ");
  safe_write(msg);
  safe_write("\n");
}

// Helper to format and print a single frame.
void print_frame(uintptr_t pc, const char* filename, int lineno,
                 const char* function) {
  char buf[1024];
  int n;
  // Try to demangle the function name.
  char* demangled = try_demangle(function);
  const char* func_name = demangled ? demangled : function;
  if (filename && func_name) {
    n = snprintf(buf, sizeof(buf), "  %s:%d %s\n", filename, lineno, func_name);
  } else if (func_name) {
    n = snprintf(buf, sizeof(buf), "  0x%lx %s\n",
                 static_cast<unsigned long>(pc), func_name);
  } else {
    n = snprintf(buf, sizeof(buf), "  0x%lx\n", static_cast<unsigned long>(pc));
  }
  // Ensure we don't write past the buffer (snprintf returns what it would
  // have written if there was enough space).
  if (n > 0) {
    size_t len = static_cast<size_t>(n);
    if (len >= sizeof(buf)) {
      len = sizeof(buf) - 1;
    }
    safe_write(buf, len);
  }
  free(demangled);
}

// Callback for crash location - only prints the first (innermost) frame.
int bt_crash_callback(void* data, uintptr_t pc, const char* filename,
                      int lineno, const char* function) {
  auto* printed = static_cast<bool*>(data);
  if (*printed) {
    return 0; // Skip subsequent inlined frames for crash location
  }
  *printed = true;
  print_frame(pc, filename, lineno, function);
  return 0;
}

// Callback for backtrace - prints all frames including inlined ones.
int bt_full_callback(void* /*data*/, uintptr_t pc, const char* filename,
                     int lineno, const char* function) {
  print_frame(pc, filename, lineno, function);
  return 0;
}

void resolve_and_print_pc(uintptr_t pc, bool only_first_frame) {
  if (bt_state && pc != 0) {
    if (only_first_frame) {
      bool printed = false;
      backtrace_pcinfo(bt_state, pc, bt_crash_callback, bt_error_callback,
                       &printed);
    } else {
      backtrace_pcinfo(bt_state, pc, bt_full_callback, bt_error_callback,
                       nullptr);
    }
  } else {
    // Fallback: just print the address.
    char buf[64];
    int n
      = snprintf(buf, sizeof(buf), "  0x%lx\n", static_cast<unsigned long>(pc));
    if (n > 0) {
      safe_write(buf, static_cast<size_t>(n));
    }
  }
<<<<<<< HEAD
  //
  if (tenzir::detail::has_async_stacktrace()) {
    ::fprintf(stderr,
              "\n-------------------- async stacktrace --------------------\n");
    ::fflush(stderr);
    tenzir::detail::print_async_stacktrace(std::cerr);
    std::cerr.flush();
  }
  // Reinstall the default handler and call that too.
  signal(sig, SIG_DFL);
  kill(getpid(), sig);
=======
}

void init_backtrace_state() {
  bt_state = backtrace_create_state(nullptr, 0, bt_error_callback, nullptr);
}

#else // !TENZIR_HAS_LIBBACKTRACE

// Fallback implementation without libbacktrace - just prints addresses.
void resolve_and_print_pc(uintptr_t pc, bool /*only_first_frame*/) {
  char buf[64];
  int n
    = snprintf(buf, sizeof(buf), "  0x%lx\n", static_cast<unsigned long>(pc));
  if (n > 0) {
    safe_write(buf, static_cast<size_t>(n));
  }
}

void init_backtrace_state() {
  // No-op without libbacktrace.
}

#endif // TENZIR_HAS_LIBBACKTRACE

// Extract instruction pointer and frame pointer from signal context.
// Returns {pc, bp} where bp may be nullptr if not available.
auto get_context_registers([[maybe_unused]] void* vctx)
  -> std::pair<uintptr_t, uintptr_t*> {
#if defined(__linux__) && defined(__x86_64__)
  auto* ctx = static_cast<ucontext_t*>(vctx);
  auto pc = static_cast<uintptr_t>(ctx->uc_mcontext.gregs[REG_RIP]);
  auto* bp = reinterpret_cast<uintptr_t*>(ctx->uc_mcontext.gregs[REG_RBP]);
  return {pc, bp};
#elif defined(__linux__) && defined(__aarch64__)
  auto* ctx = static_cast<ucontext_t*>(vctx);
  auto pc = static_cast<uintptr_t>(ctx->uc_mcontext.pc);
  auto* bp
    = reinterpret_cast<uintptr_t*>(ctx->uc_mcontext.regs[29]); // x29 = FP
  return {pc, bp};
#elif defined(__APPLE__) && defined(__x86_64__)
  auto* ctx = static_cast<ucontext_t*>(vctx);
  auto pc = static_cast<uintptr_t>(ctx->uc_mcontext->__ss.__rip);
  auto* bp = reinterpret_cast<uintptr_t*>(ctx->uc_mcontext->__ss.__rbp);
  return {pc, bp};
#elif defined(__APPLE__) && defined(__aarch64__)
  auto* ctx = static_cast<ucontext_t*>(vctx);
  auto pc = static_cast<uintptr_t>(ctx->uc_mcontext->__ss.__pc);
  auto* bp = reinterpret_cast<uintptr_t*>(ctx->uc_mcontext->__ss.__fp);
  return {pc, bp};
#else
  return {0, nullptr};
#endif
}

// Signal handler for fatal signals (SIGSEGV, SIGABRT).
// Uses SA_SIGINFO to get detailed signal information and extracts the
// instruction pointer and frame pointer from the signal context to produce
// an accurate backtrace of where the crash occurred.
extern "C" void fatal_signal_handler(int sig, siginfo_t* si, void* vctx) {
  auto [pc, bp] = get_context_registers(vctx);

  // Print signal info header.
  char buf[256];
  int n
    = snprintf(buf, sizeof(buf),
               "\n*** Fatal signal %d (si_code=%d) ***\n"
               "Fault address: %p\n"
               "Instruction pointer: 0x%lx\n",
               sig, si->si_code, si->si_addr, static_cast<unsigned long>(pc));
  if (n > 0) {
    size_t len = static_cast<size_t>(n);
    if (len >= sizeof(buf)) {
      len = sizeof(buf) - 1;
    }
    safe_write(buf, len);
  }

  // Try to resolve the faulting PC to a source location.
  if (pc != 0) {
    safe_write("Crash location:\n");
    resolve_and_print_pc(pc, /*only_first_frame=*/true);
  }

  // Walk the stack manually using the frame pointer from the signal context.
  // This gives us the actual call stack at the time of the crash, not the
  // signal handler's stack.
  if (bp != nullptr) {
    safe_write("\nBacktrace:\n");
    constexpr int max_frames = 64;
    for (int i = 0; i < max_frames && bp != nullptr; ++i) {
      // Frame layout (x86_64 and aarch64 with frame pointers):
      // bp[0] = previous frame pointer
      // bp[1] = return address
      auto return_addr = bp[1];
      if (return_addr == 0) {
        break;
      }
      resolve_and_print_pc(return_addr, /*only_first_frame=*/false);
      // Move to previous frame
      auto* next_bp = reinterpret_cast<uintptr_t*>(bp[0]);
      // Sanity check: frame pointer should increase (stack grows down)
      if (next_bp <= bp) {
        break;
      }
      bp = next_bp;
    }
  }
  // Return. With SA_RESETHAND, the kernel will immediately re-signal with
  // default action, producing a core with the original fault context.
}

// Use constructor attribute with high priority (lower number = earlier)
// to install signal handlers before any other static initializers run.
// Priority 101 is the earliest user-available priority (1-100 are reserved).
__attribute__((constructor(101))) void early_install_signal_handlers() {
  // Initialize backtrace state for stacktrace generation.
  init_backtrace_state();

  // Set up alternate signal stack to handle stack overflow scenarios.
  stack_t ss{};
  ss.ss_sp = malloc(SIGSTKSZ);
  ss.ss_size = SIGSTKSZ;
  sigaltstack(&ss, nullptr);

  struct sigaction sa{};
  sa.sa_sigaction = fatal_signal_handler;
  sa.sa_flags = SA_SIGINFO | SA_ONSTACK | SA_RESETHAND;
  sigemptyset(&sa.sa_mask);
  sigaction(SIGSEGV, &sa, nullptr);
  sigaction(SIGABRT, &sa, nullptr);
}

} // namespace

// This function exists solely to ensure the object file is not discarded
// during static linking. The signal handlers are installed automatically
// via the constructor attribute above.
void signal_handlers_anchor() {
  // Intentionally empty.
>>>>>>> d8963855
}<|MERGE_RESOLUTION|>--- conflicted
+++ resolved
@@ -9,13 +9,10 @@
 #include <csignal>
 #include <cstdint>
 #include <cstdio>
-<<<<<<< HEAD
 #include <iostream>
 #include <string.h>
-=======
 #include <cstdlib>
 #include <cxxabi.h>
->>>>>>> d8963855
 #include <unistd.h>
 #include <utility>
 
@@ -136,19 +133,6 @@
       safe_write(buf, static_cast<size_t>(n));
     }
   }
-<<<<<<< HEAD
-  //
-  if (tenzir::detail::has_async_stacktrace()) {
-    ::fprintf(stderr,
-              "\n-------------------- async stacktrace --------------------\n");
-    ::fflush(stderr);
-    tenzir::detail::print_async_stacktrace(std::cerr);
-    std::cerr.flush();
-  }
-  // Reinstall the default handler and call that too.
-  signal(sig, SIG_DFL);
-  kill(getpid(), sig);
-=======
 }
 
 void init_backtrace_state() {
@@ -288,5 +272,4 @@
 // via the constructor attribute above.
 void signal_handlers_anchor() {
   // Intentionally empty.
->>>>>>> d8963855
 }