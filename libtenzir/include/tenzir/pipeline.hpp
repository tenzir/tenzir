//    _   _____   __________
//   | | / / _ | / __/_  __/     Visibility
//   | |/ / __ |_\ \  / /          Across
//   |___/_/ |_/___/ /_/       Space and Time
//
// SPDX-FileCopyrightText: (c) 2023 The Tenzir Contributors
// SPDX-License-Identifier: BSD-3-Clause

#pragma once

#include "tenzir/detail/default_formatter.hpp"
#include "tenzir/expression.hpp"
#include "tenzir/operator_control_plane.hpp"
#include "tenzir/table_slice.hpp"
#include "tenzir/tag.hpp"

#include <caf/binary_serializer.hpp>
#include <caf/detail/stringification_inspector.hpp>
#include <caf/fwd.hpp>
#include <caf/save_inspector.hpp>
#include <fmt/core.h>

#include <memory>
#include <string_view>
#include <type_traits>
#include <variant>

namespace tenzir {

/// Variant of all pipeline operator input parameter types.
using operator_input
  = std::variant<std::monostate, generator<table_slice>, generator<chunk_ptr>>;

/// Variant of all pipeline operator output return types.
using operator_output
  = std::variant<generator<std::monostate>, generator<table_slice>,
                 generator<chunk_ptr>>;

/// Variant of all types that can be used for operators.
///
/// @note During instantiation, a type `T` normally corresponds to
/// `generator<T>`. However, an input type of `void` corresponds to
/// sources (which receive a `std::monostate`) and an otuput type of `void`
/// corresponds to sinks (which return a `generator<std::monostate>`).
using operator_type = tag_variant<void, table_slice, chunk_ptr>;

/// Concept for pipeline operator input element types.
template <class T>
concept operator_input_batch
  = std::is_same_v<T, table_slice> || std::is_same_v<T, chunk_ptr>;

inline auto to_operator_type(const operator_input& x) -> operator_type {
  return std::visit(
    []<class T>(const T&) -> operator_type {
      if constexpr (std::is_same_v<T, std::monostate>) {
        return tag_v<void>;
      } else {
        return tag_v<typename T::value_type>;
      }
    },
    x);
}

inline auto to_operator_type(const operator_output& x) -> operator_type {
  return std::visit(
    []<class T>(const generator<T>&) -> operator_type {
      if constexpr (std::is_same_v<T, std::monostate>) {
        return tag_v<void>;
      } else {
        return tag_v<T>;
      }
    },
    x);
}

/// User-friendly name for the given pipeline batch type.
template <class T>
constexpr auto operator_type_name() -> std::string_view {
  if constexpr (std::is_same_v<T, void> || std::is_same_v<T, std::monostate>) {
    return "void";
  } else if constexpr (std::is_same_v<T, table_slice>) {
    return "events";
  } else if constexpr (std::is_same_v<T, chunk_ptr>) {
    return "bytes";
  } else {
    static_assert(detail::always_false_v<T>, "not a valid element type");
  }
}

/// @see `operator_type_name<T>()`.
inline auto operator_type_name(operator_type type) -> std::string_view {
  return std::visit(
    []<class T>(tag<T>) {
      return operator_type_name<T>();
    },
    type);
}

/// @see `operator_type_name<T>()`.
inline auto operator_type_name(const operator_input& x) -> std::string_view {
  return operator_type_name(to_operator_type(x));
}

/// @see `operator_type_name<T>()`.
inline auto operator_type_name(const operator_output& x) -> std::string_view {
  return operator_type_name(to_operator_type(x));
}

/// Returns a trivially-true expression. This is a workaround for having no
/// empty conjunction (yet). It can also be used in a comparison to detect that
/// an expression is trivially-true.
inline auto trivially_true_expression() -> const expression& {
  static auto expr = expression{
    predicate{
      meta_extractor{meta_extractor::kind::schema},
      relational_operator::not_equal,
      data{std::string{"this expression matches everything"}},
    },
  };
  return expr;
}

/// The operator location.
enum class operator_location {
  local,    ///< Run this operator in a local process, e.g., `tenzir exec`.
  remote,   ///< Run this operator at a node.
  anywhere, ///< Run this operator where the previous operator ran.
};

auto inspect(auto& f, operator_location& x) {
  return detail::inspect_enum_str(f, x, {"local", "remote", "anywhere"});
}

/// Describes the signature of an operator.
/// @relates operator_parser_plugin
struct operator_signature {
  bool source = false;
  bool transformation = false;
  bool sink = false;
};

using serializer
  = std::variant<std::reference_wrapper<caf::serializer>,
                 std::reference_wrapper<caf::binary_serializer>,
                 std::reference_wrapper<caf::detail::stringification_inspector>>;

using deserializer
  = std::variant<std::reference_wrapper<caf::deserializer>,
                 std::reference_wrapper<caf::binary_deserializer>>;

/// See `operator_base::optimize` for a description of this.
enum class event_order {
  ordered,
  schema,
  unordered,
};

auto inspect(auto& f, event_order& x) -> bool {
  return detail::inspect_enum_str(f, x, {"ordered", "schema", "unordered"});
}

struct optimize_result;

struct operator_measurement {
  std::string unit = std::string{operator_type_name<void>()};
  uint64_t num_elements = {};
  uint64_t num_batches = {};

  // Approximate byte amount for events, exact byte amount for bytes.
  uint64_t num_approx_bytes = {};

  template <class Inspector>
  friend auto inspect(Inspector& f, operator_measurement& x) -> bool {
    return f.object(x).pretty_name("metric").fields(
      f.field("unit", x.unit), f.field("num_elements", x.num_elements),
      f.field("num_batches", x.num_batches),
      f.field("num_approx_bytes", x.num_approx_bytes));
  }
};

// Metrics that track the information about inbound and outbound elements that
// pass through this operator.
struct [[nodiscard]] operator_metric {
  uint64_t operator_index = {};
  std::string operator_name = {};
  operator_measurement inbound_measurement = {};
  operator_measurement outbound_measurement = {};
  duration time_starting = {};
  duration time_to_first_input = {};
  duration time_processing = {};
  duration time_scheduled = {};
  duration time_total = {};
  duration time_running = {};
  duration time_paused = {};
  uint64_t num_runs = {};
  uint64_t num_runs_processing = {};
  uint64_t num_runs_processing_input = {};
  uint64_t num_runs_processing_output = {};

  // Whether this metric is considered internal or not; only external metrics
  // may be counted for ingress and egress.
  bool internal = {};

  template <class Inspector>
  friend auto inspect(Inspector& f, operator_metric& x) -> bool {
    return f.object(x).pretty_name("metric").fields(
      f.field("operator_index", x.operator_index),
      f.field("operator_name", x.operator_name),
      f.field("time_starting", x.time_starting),
      f.field("time_to_first_input", x.time_to_first_input),
      f.field("time_processing", x.time_processing),
      f.field("time_scheduled", x.time_scheduled),
      f.field("time_total", x.time_total),
      f.field("time_running", x.time_running),
      f.field("time_paused", x.time_paused),
      f.field("inbound_measurement", x.inbound_measurement),
      f.field("outbound_measurement", x.outbound_measurement),
      f.field("num_runs", x.num_runs),
      f.field("num_runs_processing", x.num_runs_processing),
      f.field("num_runs_processing_input", x.num_runs_processing_input),
      f.field("num_runs_processing_output", x.num_runs_processing_output),
      f.field("internal", x.internal));
  }

  static auto to_type() -> type {
    return {
      "tenzir.metrics.operator",
      record_type{
        {"pipeline_id", string_type{}},
        {"run", uint64_type{}},
        {"hidden", bool_type{}},
        {"operator_id", uint64_type{}},
        {"source", bool_type{}},
        {"transformation", bool_type{}},
        {"sink", bool_type{}},
        {"internal", bool_type{}},
        {"timestamp", time_type{}},
        {"duration", duration_type{}},
        {"starting_duration", duration_type{}},
        {"processing_duration", duration_type{}},
        {"scheduled_duration", duration_type{}},
        {"running_duration", duration_type{}},
        {"paused_duration", duration_type{}},
        {"input",
         record_type{
           {"unit", string_type{}},
           {"elements", uint64_type{}},
           {"approx_bytes", uint64_type{}},
           {"batches", uint64_type{}},
         }},
        {"output",
         record_type{
           {"unit", string_type{}},
           {"elements", uint64_type{}},
           {"approx_bytes", uint64_type{}},
           {"batches", uint64_type{}},
         }},
      },
      {{"internal", ""}},
    };
  }
};

/// Configures the maximum demand from an operator to its upstream.
struct demand_settings {
  std::optional<uint64_t> min_elements = {};
  std::optional<uint64_t> max_elements = {};
  std::optional<uint64_t> max_batches = {};
  std::optional<duration> min_backoff = {};
  std::optional<duration> max_backoff = {};
  std::optional<double> backoff_rate = {};
};

enum class strictness_level { normal, strict };

/// Base class of all pipeline operators. Commonly used as `operator_ptr`.
class operator_base {
public:
  virtual ~operator_base() = default;

  /// The name of this operator. There must be a `operator_serialization_plugin`
  /// with the same name.
  virtual auto name() const -> std::string = 0;

  /// Instantiates the pipeline operator for a given input.
  ///
  /// The implementation may assume that `*this` is not destroyed before the
  /// output generator. Furthermore, it must satisfy the following properties:
  /// - When the output generator is continously advanced, it must eventually
  ///   advance the input generator or terminate (this implies that it
  ///   eventually becomes exhausted after the input generator becomes
  ///   exhausted).
  /// - If the input generator is advanced, then the output generator must yield
  ///   before advancing the input again.
  virtual auto
  instantiate(operator_input input, operator_control_plane& ctrl) const
    -> caf::expected<operator_output>
    = 0;

  /// Copies the underlying pipeline operator. The default implementation is
  /// derived from `inspect()` and requires that it does not fail.
  virtual auto copy() const -> operator_ptr;

  /// Optimizes the operator for a given filter and event order.
  ///
  /// It is always valid to return `do_not_optimize(*this)`, but this would act
  /// as an optimization barrier. In the following, we provide a semi-formal
  /// description of the semantic guarantees that the operator implementation
  /// must uphold if this function returns something else.
  ///
  /// # Implementation requirements
  ///
  /// We say that two pipelines are equivalent if they have the same observable
  /// behavior. For open pipelines, this has to hold for all possible sources
  /// (including infinite ones) and sinks. We write `A <=> B` if two pipelines
  /// `A` and `B` are equivalent.
  ///
  /// In the following, we assume that the operator is `events -> events`. The
  /// other case is discussed afterwards. Furthermore, we define the following
  /// `events -> events` operators:
  /// - `shuffle` randomizes the order of all events, no matter the schema.
  /// - `interleave` randomizes the order, preserving the order inside schemas.
  ///
  /// Depending on the function parameter `order`, the implementation of this
  /// function may assume the following equivalences for an otherwise unknown
  /// pipeline `sink`.
  /// ~~~
  /// if order == ordered:
  ///   sink <=> sink (trivial)
  /// elif unordered:
  ///   sink <=> shuffle | sink
  /// elif order == schema:
  ///   sink <=> interleave | sink
  /// ~~~
  ///
  /// For the value `opt` returned by this function, we define an imaginary
  /// operator `OPT`, where `opt.replacement == nullptr` would be `pass`:
  /// ~~~
  /// if opt.order == ordered:
  ///   OPT = opt.replacement
  /// elif opt.order == schema:
  ///   OPT = interleave | opt.replacement
  /// elif opt.order == unordered:
  ///   OPT = shuffle | opt.replacement
  /// ~~~
  ///
  /// The implementation must promise that the following equivalences hold:
  /// ~~~
  /// if opt.filter:
  ///   this | where filter | sink
  ///   <=> where opt.filter | OPT | sink
  /// else:
  ///   this | where filter | sink
  ///   <=> OPT | where filter | sink
  /// ~~~
  ///
  /// Now, let us assume that operator is not `events -> events`. If the output
  /// type is not events, then the implementation may assume that it receives
  /// `trivially_true_expression()` and `event_order::ordered`. If we define
  /// `where true` to be `pass`, this can be seen as a corollary of the above,
  /// as the pipeline would otherwise be ill-typed. Similarly, if the input type
  /// is not events, we must return `event_order::ordered` and either
  /// `std::nullopt` or `trivially_true_expression()`.
  ///
  /// # Example
  ///
  /// The `where expr` operator returns `opt.filter = expr && filter`,
  /// `opt.order = order` and `opt.replacement == nullptr`. Thus we want to show
  /// `where expr | where filter | sink <=> where expr && filter | OPT | sink`,
  /// which is implied by `sink <=> OPT | sink`. If `order = schema`, this
  /// resolves to `sink <=> interleave | pass | sink`, which follows from what
  /// we may assume about `sink`.
  virtual auto optimize(expression const& filter, event_order order) const
    -> optimize_result
    = 0;

  /// Returns the location of the operator.
  virtual auto location() const -> operator_location {
    return operator_location::anywhere;
  }

  /// Returns whether the operator should be spawned in its own thread.
  virtual auto detached() const -> bool {
    return false;
  }

  /// Returns whether is considered "internal," i.e., whether its metrics count
  /// as ingress or egress or not.
  virtual auto internal() const -> bool {
    return false;
  }

  /// Returns the time after which the operator is considered idle if it does
  /// not produce any output. Must be a positive duration. If the operator can
  /// produce output independently from receiving input, return
  /// `duration::max()` to cause the operator to be polled.
  virtual auto idle_after() const -> duration {
    return duration::zero();
  }

  /// Returns the maximum demand from an operator to its upstream.
  virtual auto demand() const -> demand_settings {
    return {};
  }

  /// Returns the maximum demand from an operator to its upstream.
  virtual auto strictness() const -> strictness_level {
    return strictness_level::normal;
  }

  /// Retrieve the output type of this operator for a given input.
  ///
  /// The default implementation will try to instantiate the operator and then
  /// discard the generator if successful. If instantiation has a side-effect
  /// that happens outside of the associated coroutine function, the
  /// `operator_base::infer_type_impl` function should be overwritten.
  inline auto infer_type(operator_type input) const
    -> caf::expected<operator_type> {
    return infer_type_impl(input);
  }

  /// @see `operator_base::infer_type(operator_type)`.
  template <class T>
  auto infer_type() const -> caf::expected<operator_type> {
    return infer_type(tag_v<T>);
  }

  /// Returns an error if this is not an `In -> Out` operator.
  template <class In, class Out>
  [[nodiscard]] inline auto check_type() const -> caf::expected<void> {
    auto out = infer_type<In>();
<<<<<<< HEAD
    if (not out) {
      return out.error();
    }
    if (not out->template is<Out>()) {
=======
    if (! out) {
      return out.error();
    }
    if (! out->template is<Out>()) {
>>>>>>> 5d880a75
      return caf::make_error(ec::type_clash,
                             fmt::format("expected {} as output but got {}",
                                         operator_type_name<Out>(),
                                         operator_type_name(*out)));
    }
    return {};
  }

  /// Infers the "signature" of a pipeline.
  auto infer_signature() const -> operator_signature;

protected:
  virtual auto infer_type_impl(operator_type input) const
    -> caf::expected<operator_type>;
};

namespace detail {

auto serialize_op(serializer f, const operator_base& x) -> bool;

} // namespace detail

template <class Inspector>
  requires(not Inspector::is_loading)
auto inspect(Inspector& f, const operator_base& x) -> bool {
  static_assert(std::constructible_from<serializer, Inspector&>);
  return detail::serialize_op(f, x);
}

/// The result of calling `operator_base::optimize(...)`.
///
/// @see operator_base::optimize
struct optimize_result {
  std::optional<expression> filter;
  event_order order;
  operator_ptr replacement;

  optimize_result(std::optional<expression> filter, event_order order,
                  operator_ptr replacement)
    : filter{std::move(filter)},
      order{order},
      replacement{std::move(replacement)} {
  }

  /// Always valid if the transformation performed by the operator does not
  /// change based on the order in which the input events arrive in.
  static auto order_invariant(const operator_base& op, event_order order)
    -> optimize_result {
    return optimize_result{std::nullopt, order, op.copy()};
  }
};

/// Returns something that is valid for `op`, but probably not optimal.
auto do_not_optimize(const operator_base& op) -> optimize_result;

/// A pipeline is a sequence of pipeline operators.
class pipeline final : public operator_base {
public:
  /// Constructs an empty pipeline.
  pipeline() = default;

  pipeline(pipeline const& other);
  pipeline(pipeline&& other) noexcept = default;
  auto operator=(pipeline const& other) -> pipeline&;
  auto operator=(pipeline&& other) noexcept -> pipeline& = default;

  /// Constructs a pipeline from a sequence of operators. Flattens nested
  /// pipelines, for example `(a | b) | c` becomes `a | b | c`.
  explicit pipeline(std::vector<operator_ptr> operators);

  /// TODO
  static auto parse(std::string source, diagnostic_handler& diag)
    -> std::optional<pipeline>;

  // TODO: Remove or make it better.
  /// Replacement API for `legacy_parse`.
  static auto internal_parse(std::string_view repr) -> caf::expected<pipeline>;
  static auto internal_parse_as_operator(std::string_view repr)
    -> caf::expected<operator_ptr>;

  /// Adds an operator at the end of this pipeline.
  void append(operator_ptr op);

  /// Adds an operator at the start of this pipeline.
  void prepend(operator_ptr op);

  /// Returns the sequence of operators that this pipeline was built from.
  auto unwrap() && -> std::vector<operator_ptr>;
  auto operators() const& -> std::span<const operator_ptr>;
  auto operators() && = delete;

  /// Optimizes the pipeline if it is closed. Otherwise, it is returned as-is.
  [[nodiscard]] auto optimize_if_closed() const -> pipeline;

  /// Optimizes the pipeline, returning the filter for the left end.
  ///
  /// @deprecated
  [[nodiscard]] auto optimize_into_filter() const
    -> std::pair<expression, pipeline>;

  /// Same as `optimize_into_filter()`, but allows a custom starting filter.
  ///
  /// @deprecated
  [[nodiscard]] auto optimize_into_filter(expression const& filter) const
    -> std::pair<expression, pipeline>;

  auto optimize(expression const& filter, event_order order) const
    -> optimize_result override;

  /// Returns whether this is a well-formed `void -> void` pipeline.
  auto is_closed() const -> bool;

  /// Splits a pipeline into multiple closed pipelines.
  auto split_at_void() && -> caf::expected<std::vector<pipeline>>;

  /// Returns an operator location that is consistent with all operators of the
  /// pipeline or `std::nullopt` if there is none.
  auto infer_location() const -> std::optional<operator_location>;

  auto location() const -> operator_location override {
    panic("pipeline::location() must not be called");
  }

  auto detached() const -> bool override {
    panic("pipeline::detached() must not be called");
  }

  auto internal() const -> bool override {
    panic("pipeline::internal() must not be called");
  }

  auto idle_after() const -> duration override {
    panic("pipeline::idle_after() must not be called");
  }

  auto demand() const -> demand_settings override {
    panic("pipeline::demand() must not be called");
  }

  auto instantiate(operator_input input, operator_control_plane& control) const
    -> caf::expected<operator_output> override;

  auto copy() const -> operator_ptr override;

  auto infer_type_impl(operator_type input) const
    -> caf::expected<operator_type> override;

  /// Support the CAF type inspection API.
  template <class Inspector>
  friend auto inspect(Inspector& f, pipeline& x) -> bool {
    if constexpr (Inspector::is_loading) {
      x.operators_.clear();
      auto ops = size_t{};
<<<<<<< HEAD
      if (not f.begin_sequence(ops)) {
=======
      if (! f.begin_sequence(ops)) {
>>>>>>> 5d880a75
        return false;
      }
      x.operators_.reserve(ops);
      for (auto i = size_t{0}; i < ops; ++i) {
        auto op = operator_ptr{};
        if (not plugin_inspect(f, op)) {
          return false;
        }
        x.operators_.push_back(std::move(op));
      }
      return f.end_sequence();
    } else {
<<<<<<< HEAD
      if (not f.begin_sequence(x.operators_.size())) {
=======
      if (! f.begin_sequence(x.operators_.size())) {
>>>>>>> 5d880a75
        return false;
      }
      for (auto& op : x.operators_) {
        if (not plugin_inspect(f, op)) {
          return false;
        }
      }
      return f.end_sequence();
    }
  }

  auto name() const -> std::string override {
    return "pipeline";
  }

private:
  std::vector<operator_ptr> operators_;
};

inline auto inspect(auto& f, operator_ptr& x) -> bool {
  return plugin_inspect(f, x);
}

/// Base class for defining operators using CRTP.
///
/// # Usage
/// Define some of the following functions as `operator()`:
/// - Source:    `() -> generator<Output>`
/// - Stateless: `Input -> Output`
/// - Stateful:  `generator<Input> -> generator<Output>`
/// The `operator_control_plane&` can also be appended as a parameter. The
/// result can optionally be wrapped in `caf::expected`, and `operator_output`
/// can be used in place of `generator<Output>`.
template <class Self>
class crtp_operator : public operator_base {
public:
  auto instantiate(operator_input input, operator_control_plane& ctrl) const
    -> caf::expected<operator_output> final {
    // We intentionally check for invocability with `Self&` instead of `const
    // Self&` to produce an error if the `const` is missing.
    auto f = detail::overload{
      [&](std::monostate) -> caf::expected<operator_output> {
        constexpr auto source = std::is_invocable_v<Self&>;
        constexpr auto source_ctrl
          = std::is_invocable_v<Self&, operator_control_plane&>;
        static_assert(source + source_ctrl <= 1,
                      "ambiguous operator definition: callable with both "
                      "`op()` and `op(ctrl)`");
        if constexpr (source) {
          return convert_output(self()());
        } else if constexpr (source_ctrl) {
          return convert_output(self()(ctrl));
        } else {
          return caf::make_error(ec::type_clash,
                                 fmt::format("'{}' cannot be used as a source",
                                             name()));
        }
      },
      [&]<class Input>(
        generator<Input> input) -> caf::expected<operator_output> {
        constexpr auto one = std::is_invocable_v<Self&, Input>;
        constexpr auto one_ctrl
          = std::is_invocable_v<Self&, Input, operator_control_plane&>;
        constexpr auto gen = std::is_invocable_v<Self&, generator<Input>>;
        constexpr auto gen_ctrl = std::is_invocable_v<Self&, generator<Input>,
                                                      operator_control_plane&>;
        static_assert(one + one_ctrl + gen + gen_ctrl <= 1,
                      "ambiguous operator definition: callable with more than "
                      "one of `op(x)`, `op(x, ctrl)`, `op(gen)` and `op(gen, "
                      "ctrl)`");
        if constexpr (one) {
          return std::invoke(
            [](generator<Input> input, const Self& self)
              -> generator<std::invoke_result_t<Self&, Input>> {
              for (auto&& x : input) {
                co_yield self(std::move(x));
              }
            },
            std::move(input), self());
        } else if constexpr (one_ctrl) {
          return std::invoke(
            [](generator<Input> input, operator_control_plane& ctrl,
               const Self& self)
              -> generator<
                std::invoke_result_t<Self&, Input, operator_control_plane&>> {
              for (auto&& x : input) {
                co_yield self(std::move(x), ctrl);
              }
            },
            std::move(input), ctrl, self());
        } else if constexpr (gen) {
          return convert_output(self()(std::move(input)));
        } else if constexpr (gen_ctrl) {
          return convert_output(self()(std::move(input), ctrl));
        } else {
          return caf::make_error(
            ec::type_clash, fmt::format("'{}' does not accept {} as input",
                                        name(), operator_type_name<Input>()));
        }
      },
    };
    return std::visit(f, std::move(input));
  }

  auto copy() const -> operator_ptr final {
    if constexpr (std::is_copy_constructible_v<Self>) {
      return std::make_unique<Self>(self());
    } else {
      return operator_base::copy();
    }
  }

private:
  auto self() const -> const Self& {
    static_assert(std::is_final_v<Self>);
    static_assert(std::is_base_of_v<crtp_operator, Self>);
    return static_cast<const Self&>(*this);
  }

  /// Converts the possible return types to `caf::expected<operator_output>`.
  ///
  /// This is mainly needed because `caf::expected` does not do implicit
  /// conversions for us.
  template <class T>
  static auto convert_output(caf::expected<generator<T>> x)
    -> caf::expected<operator_output> {
<<<<<<< HEAD
    if (not x) {
=======
    if (! x) {
>>>>>>> 5d880a75
      return x.error();
    }
    return std::move(*x);
  }

  template <class T>
  static auto convert_output(T x) -> caf::expected<operator_output> {
    return x;
  }
};

template <class T>
struct remove_generator {
  using type = T;
};

template <class T>
struct remove_generator<generator<T>> {
  using type = T;
};

template <class T>
using remove_generator_t = typename remove_generator<T>::type;

/// Pipeline operator with a per-schema initialization.
///
/// Usage: Override `initialize` and `process`, perhaps `finish`. The
/// `output_type` can also be a `generator`.
template <class Self, class State, class Output = table_slice>
class schematic_operator : public crtp_operator<Self> {
public:
  using state_type = State;
  using output_type = Output;

  /// Returns the initial state for when a schema is first encountered.
  virtual auto initialize(const type& schema, operator_control_plane&) const
    -> caf::expected<state_type>
    = 0;

  /// Processes a single slice with the corresponding schema-specific state.
  virtual auto process(table_slice slice, state_type& state) const
    -> output_type
    = 0;

  auto
  operator()(generator<table_slice> input, operator_control_plane& ctrl) const
    -> generator<remove_generator_t<output_type>> {
    co_yield {};
    auto states = std::unordered_map<type, state_type>{};
    for (auto&& slice : input) {
      if (slice.rows() == 0) {
        co_yield {};
        continue;
      }
      auto it = states.find(slice.schema());
      if (it == states.end()) {
        auto state = initialize(slice.schema(), ctrl);
<<<<<<< HEAD
        if (not state) {
=======
        if (! state) {
>>>>>>> 5d880a75
          diagnostic::error(state.error()).emit(ctrl.diagnostics());
          break;
        }
        it = states.try_emplace(it, slice.schema(), std::move(*state));
      }
      auto result = process(std::move(slice), it->second);
      if constexpr (std::is_same_v<remove_generator_t<output_type>,
                                   output_type>) {
        co_yield std::move(result);
      } else {
        for (auto&& x : result) {
          co_yield std::move(x);
        }
      }
    }
  }
};

/// A copyable `operator_ptr`, to be used in CAF actor interfaces.
class operator_box : public operator_ptr {
public:
  operator_box() = default;

  operator_box(operator_ptr op) : operator_ptr{std::move(op)} {
  }

  operator_box(const operator_box& box)
    : operator_ptr{box ? box->copy() : nullptr} {
  }

  operator_box(operator_box&& box) = default;

  auto operator=(const operator_box& box) -> operator_box& {
    *this = operator_box{box};
    return *this;
  }

  auto operator=(operator_box&& box) -> operator_box& = default;

  auto unwrap() && -> operator_ptr {
    return std::move(*this);
  }

  friend auto inspect(auto& f, operator_box& x) -> bool {
    return inspect(f, static_cast<operator_ptr&>(x));
  }
};

/// Returns a generator that, when advanced, incrementally executes the given
/// pipeline on the current thread.
auto make_local_executor(pipeline p) -> generator<caf::expected<void>>;

template <class T>
  requires(std::is_base_of_v<tenzir::operator_base, T>)
inline constexpr auto enable_default_formatter<T> = true;

template <>
inline constexpr auto enable_default_formatter<operator_ptr> = true;

} // namespace tenzir

// This is needed for `plugin_inspect`.
#include "tenzir/plugin.hpp" // IWYU pragma: keep<|MERGE_RESOLUTION|>--- conflicted
+++ resolved
@@ -429,17 +429,10 @@
   template <class In, class Out>
   [[nodiscard]] inline auto check_type() const -> caf::expected<void> {
     auto out = infer_type<In>();
-<<<<<<< HEAD
     if (not out) {
       return out.error();
     }
     if (not out->template is<Out>()) {
-=======
-    if (! out) {
-      return out.error();
-    }
-    if (! out->template is<Out>()) {
->>>>>>> 5d880a75
       return caf::make_error(ec::type_clash,
                              fmt::format("expected {} as output but got {}",
                                          operator_type_name<Out>(),
@@ -593,11 +586,7 @@
     if constexpr (Inspector::is_loading) {
       x.operators_.clear();
       auto ops = size_t{};
-<<<<<<< HEAD
       if (not f.begin_sequence(ops)) {
-=======
-      if (! f.begin_sequence(ops)) {
->>>>>>> 5d880a75
         return false;
       }
       x.operators_.reserve(ops);
@@ -610,11 +599,7 @@
       }
       return f.end_sequence();
     } else {
-<<<<<<< HEAD
       if (not f.begin_sequence(x.operators_.size())) {
-=======
-      if (! f.begin_sequence(x.operators_.size())) {
->>>>>>> 5d880a75
         return false;
       }
       for (auto& op : x.operators_) {
@@ -741,11 +726,7 @@
   template <class T>
   static auto convert_output(caf::expected<generator<T>> x)
     -> caf::expected<operator_output> {
-<<<<<<< HEAD
     if (not x) {
-=======
-    if (! x) {
->>>>>>> 5d880a75
       return x.error();
     }
     return std::move(*x);
@@ -803,11 +784,7 @@
       auto it = states.find(slice.schema());
       if (it == states.end()) {
         auto state = initialize(slice.schema(), ctrl);
-<<<<<<< HEAD
         if (not state) {
-=======
-        if (! state) {
->>>>>>> 5d880a75
           diagnostic::error(state.error()).emit(ctrl.diagnostics());
           break;
         }
