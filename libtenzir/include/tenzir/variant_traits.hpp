//    _   _____   __________
//   | | / / _ | / __/_  __/     Visibility
//   | |/ / __ |_\ \  / /          Across
//   |___/_/ |_/___/ /_/       Space and Time
//
// SPDX-FileCopyrightText: (c) 2024 The Tenzir Contributors
// SPDX-License-Identifier: BSD-3-Clause

#pragma once

#include "tenzir/concepts.hpp"
#include "tenzir/detail/assert.hpp"
#include "tenzir/detail/overload.hpp"

#include <caf/detail/pretty_type_name.hpp>

#include <utility>
#include <variant>

namespace tenzir {

/// The return type of `std::forward_like<T>(u)`.
template <class T, class U>
using forward_like_t = decltype(std::forward_like<T>(std::declval<U>()));

/// The opposite of `std::as_const`, removing `const` qualifiers.
template <class T>
auto as_mutable(T& x) -> T& {
  return x;
}
template <class T>
auto as_mutable(const T& x) -> T& {
  // NOLINTNEXTLINE(cppcoreguidelines-pro-type-const-cast)
  return const_cast<T&>(x);
}
template <class T>
auto as_mutable(T&& x) -> T&& {
  return std::forward<T>(x);
}
template <class T>
auto as_mutable(const T&& x) -> T&& {
  // NOLINTNEXTLINE(cppcoreguidelines-pro-type-const-cast)
  return const_cast<T&&>(x);
}

/// Enables variant methods (like `match`) for a given type.
///
/// Implementations need to provide the following `static` members:
/// - `constexpr size_t count`
/// - `index(const T&) -> size_t`
/// - `get<size_t>(const T&) -> const U&`
///
/// The `index` function may only return indicies in `[0, count)`. The `get`
/// function is instantiated for all `[0, count)` and may assume that the
/// given index is what `index(...)` previously returned. If the original
/// object was `T&` or `T&&`, the implementation will `const_cast` the result
/// of `get(...)`.
template <concepts::unqualified T>
class variant_traits;

template <class T>
concept has_variant_traits
  = caf::detail::is_complete<variant_traits<std::remove_cvref_t<T>>>;

namespace detail {

template <class T, auto accessor>
class auto_variant_traits {
  using underlying = std::remove_cvref_t<decltype(std::invoke(
    accessor, std::declval<const T*>()))>;
  using backing_traits = variant_traits<underlying>;

public:
  constexpr static size_t count = backing_traits::count;

  constexpr static auto index(const T& t) -> size_t {
    return backing_traits::index(std::invoke(accessor, &t));
  }

  template <size_t I>
  constexpr static auto get(const T& t) -> decltype(auto) {
    return backing_traits::template get<I>(std::invoke(accessor, &t));
  }
};

template <class T, auto accessor>
class auto_variant_traits_get_data {
  using underlying
    = std::remove_cvref_t<decltype(std::declval<const T&>().get_data())>;
  using backing_traits = variant_traits<underlying>;

public:
  constexpr static size_t count = backing_traits::count;

  constexpr static auto index(const T& t) -> size_t {
    return backing_traits::index(t.get_data());
  }

  template <size_t I>
  constexpr static auto get(const T& t) -> decltype(auto) {
    return backing_traits::template get<I>(t.get_data());
  }
};

// Intentionally not defined.
template <class... Ts>
auto as_std_variant(const std::variant<Ts...>& x) -> std::variant<Ts...>;

} // namespace detail

template <concepts::unqualified T>
  requires(
    std::same_as<decltype(detail::as_std_variant(std::declval<const T&>()), 0),
                 int>)
class variant_traits<T> {
public:
  static constexpr auto count
    = std::variant_size_v<decltype(detail::as_std_variant(
      std::declval<const T&>()))>;

  static constexpr auto index(const T& x) -> size_t {
    return x.index();
  }

  template <size_t I>
  static constexpr auto get(const T& x) -> decltype(auto) {
    return *std::get_if<I>(&x);
  }
};

template <class T>
  requires has_variant_traits<T>
class variant_traits<std::reference_wrapper<T>>
  : public detail::auto_variant_traits<std::reference_wrapper<T>,
                                       &std::reference_wrapper<T>::get> {};

static_assert(has_variant_traits<std::reference_wrapper<std::variant<int>>>);

namespace detail {
<<<<<<< HEAD

/// Dispatches to `variant_traits<V>::get` and also transfers qualifiers.
template <size_t I, has_variant_traits V>
constexpr auto variant_get(V&& v) -> decltype(auto) {
  if constexpr (std::is_reference_v<decltype(variant_traits<std::remove_cvref_t<
                                               V>>::template get<I>(v))>) {
    // We call `as_mutable` here because `forward_like` never removes `const`.
    return std::forward_like<V>(
      as_mutable(variant_traits<std::remove_cvref_t<V>>::template get<I>(v)));
  } else {
    return variant_traits<std::remove_cvref_t<V>>::template get<I>(v);
  }
}

=======
>>>>>>> 7cb6366f
template <has_variant_traits V, size_t I>
using variant_alternative = std::remove_cvref_t<
  decltype(variant_traits<std::remove_cvref_t<V>>::template get<I>(
    std::declval<V>()))>;

template <typename T>
consteval static std::string_view type_name_of() {
#if defined _WIN32
  constexpr std::string_view s = __FUNCTION__;
  const auto begin_search = s.find_first_of("<");
  const auto space = s.find(' ', begin_search);
  const auto begin_type = space != s.npos ? space + 1 : begin_search + 1;
  const auto end_type = s.find_last_of(">");
  return s.substr(begin_type, end_type - begin_type);
#elif defined __GNUC__
  constexpr std::string_view s = __PRETTY_FUNCTION__;
  constexpr std::string_view t_equals = "T = ";
  const auto begin_type = s.find(t_equals) + t_equals.size();
  const auto end_type = s.find_first_of(";]", begin_type);
  return s.substr(begin_type, end_type - begin_type);
#endif
}

template <has_variant_traits V, size_t... Is>
consteval auto make_name_table(std::index_sequence<Is...>)
  -> std::array<std::string_view, sizeof...(Is)> {
  return std::array{type_name_of<variant_alternative<V, Is>>()...};
}

/// Dispatches to `variant_traits<V>::get` and also transfers qualifiers.
template <size_t I, has_variant_traits V>
constexpr auto variant_get(V&& v) -> decltype(auto) {
  using traits = variant_traits<std::remove_cvref_t<V>>;
  if constexpr (std::is_reference_v<decltype(traits::template get<I>(v))>) {
    // We call `as_mutable` here because `forward_like` never removes `const`.
    return std::forward_like<V>(as_mutable(traits::template get<I>(v)));
  } else {
    return traits::template get<I>(v);
  }
}

template <has_variant_traits V, class T>
constexpr auto variant_index = std::invoke(
  []<size_t... Is>(std::index_sequence<Is...>) {
    constexpr static auto arr
      = std::array{std::same_as<variant_alternative<V, Is>, T>...};
    constexpr static auto occurrence_count
      = std::count(std::begin(arr), std::end(arr), true);
    static_assert(occurrence_count == 1,
                  "variant must contain exactly one copy of T");
    return std::distance(std::begin(arr),
                         std::find(arr.begin(), arr.end(), true));
  },
  std::make_index_sequence<variant_traits<V>::count>());

// Ensures that `F` can be invoked with alternative `I` in `V`, yielding type `R`
template <class F, class V, class R, size_t I>
concept variant_invocable_for_r = requires(F f, V v) {
  { std::invoke(f, variant_get<I>(std::forward<V>(v))) } -> std::same_as<R>;
};

/// Ensures that `F` can be invoked with all alternatives `[0..Variant_Size)`
/// in `V`, yielding type `R`
template <class F, class V, class R, size_t Variant_Size>
concept variant_invocable_for_all
  // This is implemented as a hand rolled version, because recursive concepts
  // are illegal and an implementation via fold expressions does not allow the
  // compiler to point at the alternative that failed.
  = (Variant_Size < 33 // Concept is only implemented up to 32 alternatives. If
                       // you ever need more, just add cases at the bottom
     and ((Variant_Size < 1 or variant_invocable_for_r<F, V, R, 0>)
          and (Variant_Size < 2 or variant_invocable_for_r<F, V, R, 1>)
          and (Variant_Size < 3 or variant_invocable_for_r<F, V, R, 2>)
          and (Variant_Size < 4 or variant_invocable_for_r<F, V, R, 3>)
          and (Variant_Size < 5 or variant_invocable_for_r<F, V, R, 4>)
          and (Variant_Size < 6 or variant_invocable_for_r<F, V, R, 5>)
          and (Variant_Size < 7 or variant_invocable_for_r<F, V, R, 6>)
          and (Variant_Size < 8 or variant_invocable_for_r<F, V, R, 7>)
          and (Variant_Size < 9 or variant_invocable_for_r<F, V, R, 8>)
          and (Variant_Size < 10 or variant_invocable_for_r<F, V, R, 9>)
          and (Variant_Size < 11 or variant_invocable_for_r<F, V, R, 10>)
          and (Variant_Size < 12 or variant_invocable_for_r<F, V, R, 11>)
          and (Variant_Size < 13 or variant_invocable_for_r<F, V, R, 12>)
          and (Variant_Size < 14 or variant_invocable_for_r<F, V, R, 13>)
          and (Variant_Size < 15 or variant_invocable_for_r<F, V, R, 14>)
          and (Variant_Size < 16 or variant_invocable_for_r<F, V, R, 15>)
          and (Variant_Size < 17 or variant_invocable_for_r<F, V, R, 16>)
          and (Variant_Size < 18 or variant_invocable_for_r<F, V, R, 17>)
          and (Variant_Size < 19 or variant_invocable_for_r<F, V, R, 18>)
          and (Variant_Size < 20 or variant_invocable_for_r<F, V, R, 19>)
          and (Variant_Size < 21 or variant_invocable_for_r<F, V, R, 20>)
          and (Variant_Size < 22 or variant_invocable_for_r<F, V, R, 21>)
          and (Variant_Size < 24 or variant_invocable_for_r<F, V, R, 22>)
          and (Variant_Size < 25 or variant_invocable_for_r<F, V, R, 23>)
          and (Variant_Size < 26 or variant_invocable_for_r<F, V, R, 24>)
          and (Variant_Size < 27 or variant_invocable_for_r<F, V, R, 25>)
          and (Variant_Size < 28 or variant_invocable_for_r<F, V, R, 26>)
          and (Variant_Size < 29 or variant_invocable_for_r<F, V, R, 27>)
          and (Variant_Size < 30 or variant_invocable_for_r<F, V, R, 29>)
          and (Variant_Size < 31 or variant_invocable_for_r<F, V, R, 30>)
          and (Variant_Size < 32 or variant_invocable_for_r<F, V, R, 31>)));

template <has_variant_traits V, class... Fs>
struct variant_invoke_result
  : std::type_identity<
      std::invoke_result_t<decltype(overload{std::declval<Fs>()...}),
                           decltype(variant_get<0>(std::declval<V>()))>> {};

template <has_variant_traits V, class F>
struct variant_invoke_result<V, F>
  : std::type_identity<
      std::invoke_result_t<F, decltype(variant_get<0>(std::declval<V>()))>> {};

template <has_variant_traits V, class... Fs>
using variant_invoke_result_t = typename variant_invoke_result<V, Fs...>::type;

/// Ensures that the Functor `F` can be invoked with every alternative in `V`,
/// yielding the same type for all alternatives.
/// These are 4 separate constraints, as that greatly improves the error message
/// by catching errors early.
template <class F, class V>
concept variant_matcher_for =
  /// Must have variant traits for `V`
  has_variant_traits<V>
  /// Must be able to `get` the first alternative.
  and requires(F f, V v) { variant_get<0>(v); }
  /// The functor must be invocable with the 0th alternative, as that determines
  /// the return type of the entire match.
  and requires(F f, V v) { f(variant_get<0>(v)); }
  /// The functor must be invocable for all alternatives and they must all yield
  /// the same type.
  and variant_invocable_for_all<F, V, variant_invoke_result_t<V, F>,
                                variant_traits<std::remove_cvref_t<V>>::count>;

template <class V, class... Fs>
concept forms_variant_matcher_for
  = (sizeof...(Fs) > 1
     and variant_matcher_for<decltype(detail::overload{std::declval<Fs>()...}),
                             V>);

/// "Type erased" core of `match`, i.e. `f( get<I>(v) )`.
template <class V, variant_matcher_for<V> F, size_t I>
auto match_function(V&& v, F&& f) -> variant_invoke_result_t<V, F> {
  return std::invoke(std::forward<F>(f), variant_get<I>(std::forward<V>(v)));
}

template <class V, variant_matcher_for<V> F>
using function_pointer_type = variant_invoke_result_t<V, F> (*)(V&&, F&&);
template <class V, variant_matcher_for<V> F>
using table_type = std::array<function_pointer_type<V, F>,
                              variant_traits<std::remove_cvref_t<V>>::count>;

/// Creates the table used in `match_one`.
template <class V, variant_matcher_for<V> F, size_t... Is>
consteval auto make_table_for(std::index_sequence<Is...>) -> table_type<V, F> {
  return std::array{
    static_cast<function_pointer_type<V, F>>(&match_function<V, F, Is>)...,
  };
};

template <has_variant_traits V, variant_matcher_for<V> F>
constexpr auto match_one(V&& v, F&& f) -> variant_invoke_result_t<V, F> {
  using traits = variant_traits<std::remove_cvref_t<V>>;
  const auto index = traits::index(std::as_const(v));
  constexpr static auto table
    = make_table_for<V, F>(std::make_index_sequence<traits::count>());
  static_assert(table.size() == traits::count);
  TENZIR_ASSERT(index < traits::count);
  return table[index](std::forward<V>(v), std::forward<F>(f)); // NOLINT
}

template <class... Xs, class F>
constexpr auto match_tuple(std::tuple<Xs...> xs, F&& f) -> decltype(auto) {
  // There are probably more performant ways to write this, but the
  // implementation below should be good enough for now.
  if constexpr (sizeof...(Xs) == 0) {
    return f();
  } else {
    auto&& x = std::get<0>(xs);
    return match_one(std::forward<decltype(x)>(x),
                     [&]<class X>(X&& x) -> decltype(auto) {
                       return match_tuple(
                         // Strip the first value from the tuple.
                         std::apply(
                           []<class... Ys>(auto&&, Ys&&... ys) {
                             return std::tuple<Ys&&...>{ys...};
                           },
                           xs),
                         // Then combine the already matched `x` with the rest.
                         [&]<class... Ys>(Ys&&... ys) -> decltype(auto) {
                           return std::forward<F>(f)(std::forward<X>(x),
                                                     std::forward<Ys>(ys)...);
                         });
                     });
  }
}
} // namespace detail

/// Calls one of the given functions with the current variant alternative.
/// This overload takes by value, as it makes a copy internally.
/// If you need your matcher to be a reference, you can pass it as a `std::ref`.
template <has_variant_traits V, class... Fs>
  requires detail::forms_variant_matcher_for<V, Fs...>
constexpr auto match(V&& v, Fs... fs)
  -> detail::variant_invoke_result_t<V, Fs...> {
  return detail::match_one(std::forward<V>(v),
                           detail::overload{std::move(fs)...});
}

/// Calls the given function with the current variant alternative.
template <has_variant_traits V, detail::variant_matcher_for<V> F>
constexpr auto match(V&& v, F&& f) -> detail::variant_invoke_result_t<V, F> {
  return detail::match_one(std::forward<V>(v), std::forward<F>(f));
}

/// Calls one of the given functions with the current variant alternatives.
/// This overload takes by value, as it makes a copy internally.
/// If you need your matcher to be a reference, you can pass it as a `std::ref`.
template <has_variant_traits... Ts, class... Fs>
  requires(sizeof...(Fs) > 1)
constexpr auto match(std::tuple<Ts...> v, Fs... fs) -> decltype(auto) {
  return detail::match_tuple(std::move(v), detail::overload{std::move(fs)...});
}

/// Calls the given function with the current variant alternatives
template <has_variant_traits... Ts, class F>
constexpr auto match(std::tuple<Ts...> v, F&& f) -> decltype(auto) {
  return detail::match_tuple(std::move(v), std::forward<F>(f));
}

/// Checks whether the variant currently holds alternative `T`
template <concepts::unqualified T, has_variant_traits V>
auto is(const V& v) -> bool {
  using bare = std::remove_cvref_t<V>;
  constexpr auto alternative_index = detail::variant_index<bare, T>;
  const auto current_index = variant_traits<bare>::index(v);
  return current_index == alternative_index;
}

/// Extracts a `T` from the given variant, asserting success.
template <concepts::unqualified T, has_variant_traits V>
auto as(V&& v) -> forward_like_t<V, T> {
  using bare = std::remove_cvref_t<V>;
  using traits = variant_traits<std::remove_cvref_t<V>>;
  [[maybe_unused]] const auto current_index = traits::index(v);
  [[maybe_unused]] constexpr static auto alternative_index
    = detail::variant_index<bare, T>;
  [[maybe_unused]] constexpr static auto alternative_names
    = detail::make_name_table<V>(std::make_index_sequence<traits::count>());
  TENZIR_ASSERT(current_index == alternative_index,
                "invalid variant access: [current: `{} ({})`] != [requested: "
                "`{} ({})`]",
                current_index, alternative_names[current_index],
                alternative_index, alternative_names[alternative_index]);
  return detail::variant_get<alternative_index>(std::forward<V>(v));
};

/// Tries to extract a `T` from the variant, returning `nullptr` otherwise.
template <concepts::unqualified T, has_variant_traits V>
auto try_as(V& v) -> std::remove_reference_t<forward_like_t<V, T>>* {
  using bare = std::remove_cvref_t<V>;
  constexpr auto alternative_index = detail::variant_index<bare, T>;
  // TODO: Otherwise, this should probably return `std::optional`.
  static_assert(
    std::is_reference_v<decltype(detail::variant_get<alternative_index>(v))>);
  const auto current_index = variant_traits<bare>::index(v);
  if (current_index != alternative_index) {
    return nullptr;
  }
  // TODO: Otherwise, this should probably return `std::optional`.
  static_assert(
    std::is_reference_v<decltype(detail::variant_get<alternative_index>(v))>);
  return &detail::variant_get<alternative_index>(v);
};

/// Tries to extract a `T` from the variant, returning `nullptr` otherwise.
template <concepts::unqualified T, has_variant_traits V>
auto try_as(V* v) -> std::remove_reference_t<forward_like_t<V, T>>* {
  if (not v) {
    return nullptr;
  }
  return try_as<T>(*v);
};

} // namespace tenzir<|MERGE_RESOLUTION|>--- conflicted
+++ resolved
@@ -137,23 +137,7 @@
 static_assert(has_variant_traits<std::reference_wrapper<std::variant<int>>>);
 
 namespace detail {
-<<<<<<< HEAD
-
-/// Dispatches to `variant_traits<V>::get` and also transfers qualifiers.
-template <size_t I, has_variant_traits V>
-constexpr auto variant_get(V&& v) -> decltype(auto) {
-  if constexpr (std::is_reference_v<decltype(variant_traits<std::remove_cvref_t<
-                                               V>>::template get<I>(v))>) {
-    // We call `as_mutable` here because `forward_like` never removes `const`.
-    return std::forward_like<V>(
-      as_mutable(variant_traits<std::remove_cvref_t<V>>::template get<I>(v)));
-  } else {
-    return variant_traits<std::remove_cvref_t<V>>::template get<I>(v);
-  }
-}
-
-=======
->>>>>>> 7cb6366f
+
 template <has_variant_traits V, size_t I>
 using variant_alternative = std::remove_cvref_t<
   decltype(variant_traits<std::remove_cvref_t<V>>::template get<I>(
