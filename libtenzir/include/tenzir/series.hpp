//    _   _____   __________
//   | | / / _ | / __/_  __/     Visibility
//   | |/ / __ |_\ \  / /          Across
//   |___/_/ |_/___/ /_/       Space and Time
//
// SPDX-FileCopyrightText: (c) 2023 The Tenzir Contributors
// SPDX-License-Identifier: BSD-3-Clause

#pragma once

#include "tenzir/arrow_table_slice.hpp"
#include "tenzir/arrow_utils.hpp"
#include "tenzir/offset.hpp"
#include "tenzir/type.hpp"
#include "tenzir/view3.hpp"

#include <arrow/array.h>
#include <arrow/record_batch.h>
#include <caf/detail/is_one_of.hpp>

#include <memory>

namespace tenzir {

struct series_field;

template <class Type>
struct basic_series {
  basic_series() = default;

  template <concrete_type Other>
    requires(std::same_as<Type, type>)
  explicit(false) basic_series(basic_series<Other> other)
    : type{other.type}, array{other.array} {
  }

  explicit basic_series(const table_slice& slice)
    requires(std::same_as<Type, type>)
    : type{slice.schema()},
      array{check(to_record_batch(slice)->ToStructArray())} {
  }

  explicit basic_series(const table_slice& slice)
    requires(std::same_as<Type, record_type>)
    : type{tenzir::as<record_type>(slice.schema())},
      array{check(to_record_batch(slice)->ToStructArray())} {
  }

  basic_series(table_slice slice, offset idx)
    requires(std::same_as<Type, type>)
  {
    std::tie(type, array) = idx.get(slice);
  }

  template <class Other>
    requires(not std::same_as<Other, class tenzir::type>)
  basic_series(Other type, std::shared_ptr<type_to_arrow_array_t<Type>> array)
    : type{std::move(type)}, array{std::move(array)} {
  }

  explicit(false)
    basic_series(std::shared_ptr<type_to_arrow_array_t<Type>> array)
    requires basic_type<Type>
    : type{Type{}}, array{std::move(array)} {
  }

  basic_series(class type type,
               std::shared_ptr<type_to_arrow_array_t<class type>> array)
    requires(std::same_as<Type, class type>)
    : type{std::move(type)}, array{std::move(array)} {
    TENZIR_ASSERT_EXPENSIVE(not this->array
                            or this->type.to_arrow_type()->id()
                                 == this->array->type_id());
  }

  // TODO: std::get_if, etc.
  template <type_or_concrete_type Other>
    requires(std::same_as<Type, type>)
  auto as() const -> std::optional<basic_series<Other>> {
    if constexpr (std::same_as<Other, tenzir::type>) {
      return *this;
    } else {
      auto other_type = try_as<Other>(&type);
      if (not other_type) {
        return std::nullopt;
      }
      // TODO: This could also be a `dynamic_cast`, but that is sometimes broken
      // when calling this from plugins (due to duplicated RTTI information).
      TENZIR_ASSERT(typeid(*array) == typeid(type_to_arrow_array_t<Other>));
      auto other_array
        = std::static_pointer_cast<type_to_arrow_array_t<Other>>(array);
      return basic_series<Other>{*other_type, std::move(other_array)};
    }
  }

  auto field(std::string_view name) const -> std::optional<series>
    requires(std::same_as<Type, record_type>);

  auto fields() const -> generator<series_field>
    requires(std::same_as<Type, record_type>);

  auto length() const -> int64_t {
    return array ? array->length() : 0;
  }

  template <type_or_concrete_type Other>
    requires(std::same_as<Type, type> || std::same_as<Other, Type>)
  static auto null(Other ty, int64_t length) -> basic_series<Type> {
    auto b = ty.make_arrow_builder(arrow::default_memory_pool());
    // TODO
    (void)b->AppendNulls(length);
    return {std::move(ty),
            std::static_pointer_cast<type_to_arrow_array_t<Other>>(
              check(b->Finish()))};
  }

  static auto null(int64_t length) -> basic_series<Type>
    requires(basic_type<Type>)
  {
    return null(Type{}, length);
  }

  template <class Inspector>
  friend auto inspect(Inspector& f, basic_series& x) -> bool {
    if constexpr (Inspector::is_loading) {
      table_slice slice;
      auto callback = [&]() noexcept {
        x.type = ::tenzir::as<record_type>(slice.schema()).field(0).type;
        x.array = to_record_batch(slice)->column(0);
        return true;
      };
      return f.object(x)
        .pretty_name("tenzir.series")
        .on_load(callback)
        .fields(f.field("slice", slice));
    } else {
      auto arrays = std::vector{x.array};
      auto tenzir_schema = tenzir::type{record_type{{"x", x.type}}};
      auto arrow_schema = tenzir_schema.to_arrow_schema();
      auto batch
        = arrow::RecordBatch::Make(arrow_schema, x.array->length(), arrays);
      auto slice
        = table_slice{batch, tenzir_schema, table_slice::serialize::yes};
      return f.object(x)
        .pretty_name("tenzir.series")
        .fields(f.field("slice", slice));
    }
  }

  template <type_or_concrete_type Cast = type>
    requires(std::same_as<Type, type>)
  auto values() const {
    if constexpr (concrete_type<Cast>) {
      const auto* ct = try_as<Cast>(&type);
      TENZIR_ASSERT(ct);
      TENZIR_ASSERT(array);
      return tenzir::values(
        *ct, static_cast<const type_to_arrow_array_t<Cast>&>(*array));
    } else {
      TENZIR_ASSERT(array);
      return tenzir::values(type, *array);
    }
  }

  auto values() const
    requires(concrete_type<Type>)
  {
    TENZIR_ASSERT(array);
    return tenzir::values(type, *array);
  }

  [[nodiscard]] auto slice(int64_t begin, int64_t end) const
    -> basic_series<Type> {
    auto sliced = check(array->SliceSafe(begin, end - begin));
    return {
      type,
      std::static_pointer_cast<type_to_arrow_array_t<Type>>(std::move(sliced)),
    };
  }

  auto at(int64_t i) const& {
    return view_at(*array, i);
  }

  Type type;
  std::shared_ptr<type_to_arrow_array_t<Type>> array;
};

/// A series represents a contiguous representation of nullable data of the same
/// type, e.g., a column in a table slice.
using series = basic_series<type>;

template <>
class variant_traits<series> {
public:
  static constexpr auto count = variant_traits<type>::count;

  static auto index(const series& x) -> size_t {
    return variant_traits<type>::index(x.type);
  }

  template <size_t I>
  static auto get(const series& x) -> decltype(auto) {
    auto ty = variant_traits<type>::get<I>(x.type);
    using Type = decltype(ty);
    // Directly using `typeid(*x.array)` leads to a warning.
    auto& deref = *x.array;
<<<<<<< HEAD
    TENZIR_ASSERT(typeid(type_to_arrow_array_t<Type>) == typeid(deref));
=======
    TENZIR_ASSERT(
      typeid(type_to_arrow_array_t<Type>) == typeid(deref), "`{}` != `{}`",
      caf::detail::pretty_type_name(typeid(type_to_arrow_array_t<Type>)),
      caf::detail::pretty_type_name(typeid(deref)));
>>>>>>> 7cb6366f
    auto array = std::static_pointer_cast<type_to_arrow_array_t<Type>>(x.array);
    return basic_series<Type>{std::move(ty), std::move(array)};
  }
};

struct series_field {
  std::string_view name;
  series data;
};

auto make_record_series(std::span<const series_field> fields,
                        const arrow::StructArray& origin)
  -> basic_series<record_type>;

/// Returns a list series with the given inner values, and the list structure
/// derived from an existing `arrow::ListArray`.
auto make_list_series(const series& values, const arrow::ListArray& origin)
  -> basic_series<list_type>;

/// @related flatten
struct flatten_series_result {
  basic_series<type> series;
  std::vector<std::string> renamed_fields = {};
};

/// Flattens a `series` if it is a record, returning it as-is otherwise
/// @param s a series to flatten
/// @param flatten_separator the separator to use in between nested keys
auto flatten(series s, std::string_view flatten_separator = ".")
  -> flatten_series_result;

} // namespace tenzir<|MERGE_RESOLUTION|>--- conflicted
+++ resolved
@@ -205,14 +205,10 @@
     using Type = decltype(ty);
     // Directly using `typeid(*x.array)` leads to a warning.
     auto& deref = *x.array;
-<<<<<<< HEAD
-    TENZIR_ASSERT(typeid(type_to_arrow_array_t<Type>) == typeid(deref));
-=======
     TENZIR_ASSERT(
       typeid(type_to_arrow_array_t<Type>) == typeid(deref), "`{}` != `{}`",
       caf::detail::pretty_type_name(typeid(type_to_arrow_array_t<Type>)),
       caf::detail::pretty_type_name(typeid(deref)));
->>>>>>> 7cb6366f
     auto array = std::static_pointer_cast<type_to_arrow_array_t<Type>>(x.array);
     return basic_series<Type>{std::move(ty), std::move(array)};
   }
