//    _   _____   __________
//   | | / / _ | / __/_  __/     Visibility
//   | |/ / __ |_\ \  / /          Across
//   |___/_/ |_/___/ /_/       Space and Time
//
// SPDX-FileCopyrightText: (c) 2021 The Tenzir Contributors
// SPDX-License-Identifier: BSD-3-Clause

#include <tenzir/arrow_table_slice.hpp>
#include <tenzir/catalog.hpp>
#include <tenzir/concept/parseable/tenzir/expression.hpp>
#include <tenzir/concept/parseable/to.hpp>
#include <tenzir/data.hpp>
#include <tenzir/detail/inspection_common.hpp>
#include <tenzir/detail/narrow.hpp>
#include <tenzir/fwd.hpp>
#include <tenzir/index.hpp>
#include <tenzir/node.hpp>
#include <tenzir/node_control.hpp>
#include <tenzir/partition_synopsis.hpp>
#include <tenzir/pipeline.hpp>
#include <tenzir/plugin.hpp>
#include <tenzir/query_context.hpp>
#include <tenzir/query_cursor.hpp>
#include <tenzir/read_query.hpp>
#include <tenzir/report.hpp>
#include <tenzir/spawn_or_connect_to_node.hpp>
#include <tenzir/status.hpp>
#include <tenzir/table_slice.hpp>
#include <tenzir/table_slice_builder.hpp>
#include <tenzir/uuid.hpp>

#include <arrow/table.h>
#include <caf/expected.hpp>
#include <caf/policy/select_all.hpp>
#include <caf/scoped_actor.hpp>
#include <caf/type_id.hpp>
#include <caf/typed_event_based_actor.hpp>
#include <fmt/format.h>

namespace tenzir::plugins::rebuild {

namespace {

<<<<<<< HEAD
=======
/// The rebatch pipeline operator takes homogeneous table slices and if and only
/// if necessary recreates the slices with a given desired batch size, with only
/// the last slice potentially being undersized. This operator is intentionally
/// not exposed to the user, as that allows for it to make stricter assumptions
/// about its input, namely that an instance of the operator only takes input
/// of a single schema. Rebatching is guaranteed not to change the order of
/// events, just how they're grouped together.
class rebatch_operator final : public crtp_operator<rebatch_operator> {
public:
  /// Constructs a rebatch pipeline operator with a given schema and desired
  /// batch size.
  /// @param schema The schema of the input and output table slices.
  /// @param desired_batch_size The desired output batch size; guaranteed to be
  /// exactly matched for all but the last output batch.
  rebatch_operator(type schema, size_t desired_batch_size)
    : schema_{std::move(schema)},
      desired_batch_size_{desired_batch_size != 0
                            ? desired_batch_size
                            : defaults::import::table_slice_size} {
    // nop
  }

  auto operator()(generator<table_slice> input) const
    -> generator<table_slice> {
    auto buffer = std::vector<table_slice>{};
    for (auto&& slice : input) {
      if (slice.rows() == 0) {
        continue;
      }
      const auto buffered_rows = rows(buffer);
      TENZIR_ASSERT(buffered_rows < desired_batch_size_);
      // We don't have enough yet.
      if (buffered_rows + slice.rows() < desired_batch_size_) {
        buffer.push_back(std::move(slice));
        co_yield {};
        continue;
      }
      // We've got enough, so we can now concatenate and yield.
      const auto remainder = desired_batch_size_ - buffered_rows;
      TENZIR_ASSERT(remainder <= slice.rows());
      auto [head, tail] = split(slice, slice.rows() - remainder);
      buffer.push_back(head);
      co_yield concatenate(std::exchange(buffer, {}));
      // In case the input slice was oversized, we may have to yield additional
      // resized batches.
      while (tail.rows() >= desired_batch_size_) {
        std::tie(head, tail) = split(tail, desired_batch_size_);
        co_yield std::move(head);
      }
      // Lastly, keep the undersized remainder for the next input or the end.
      buffer.push_back(std::move(tail));
    }
    if (!buffer.empty()) {
      co_yield concatenate(std::move(buffer));
    }
  }

  auto name() const -> std::string override {
    return "<rebatch>";
  }

  auto optimize(expression const& filter, event_order order) const
    -> optimize_result override {
    (void)filter, (void)order;
    return do_not_optimize(*this);
  }

private:
  type schema_ = {};
  size_t desired_batch_size_ = {};
};

>>>>>>> 15599803
/// The threshold at which to consider a partition undersized, relative to the
/// configured 'tenzir.max-partition-size'.
inline constexpr auto undersized_threshold = 0.8;

/// The parsed options of the `tenzir rebuild start` command.
struct start_options {
  bool all = false;
  bool undersized = false;
  size_t parallel = 1;
  size_t max_partitions = std::numeric_limits<size_t>::max();
  class expression expression = {};
  bool detached = false;
  bool automatic = false;

  friend auto inspect(auto& f, start_options& x) {
    return detail::apply_all(f, x.all, x.undersized, x.parallel,
                             x.max_partitions, x.expression, x.detached,
                             x.automatic);
  }
};

/// The parsed options of the `tenzir rebuild stop` command.
struct stop_options {
  bool detached = false;

  friend auto inspect(auto& f, stop_options& x) {
    return f.apply(x.detached);
  }
};

/// Statistics for an ongoing rebuild. Numbers are partitions.
struct statistics {
  size_t num_total = {};
  size_t num_rebuilding = {};
  size_t num_completed = {};
  size_t num_results = {};
};

/// The state of an in-progress rebuild.
struct run {
  std::vector<partition_info> remaining_partitions = {};
  struct statistics statistics = {};
  start_options options = {};
  std::vector<caf::typed_response_promise<void>> stop_requests = {};
  std::vector<caf::typed_response_promise<void>> delayed_rebuilds = {};
};

/// The interface of the REBUILDER actor.
using rebuilder_actor = typed_actor_fwd<
  // Start a rebuild.
  auto(atom::start, start_options)->caf::result<void>,
  // Stop a rebuild.
  auto(atom::stop, stop_options)->caf::result<void>,
  // INTERNAL: Continue working on the currently in-progress rebuild.
  auto(atom::internal, atom::rebuild)->caf::result<void>,
  // INTERNAL: Continue working on the currently in-progress rebuild.
  auto(atom::internal, atom::schedule)->caf::result<void>>
  // Conform to the protocol of the STATUS CLIENT actor.
  ::extend_with<component_plugin_actor>::unwrap;

/// The state of the REBUILDER actor.
struct rebuilder_state {
  /// The actor name as shown in logs.
  [[maybe_unused]] static constexpr const char* name = "rebuilder";

  /// The constructor of the state.
  /// NOTE: gcc-11 requires that we have this explicitly defaulted. :shrug: -- DL
  rebuilder_state() = default;

  /// Actor handles required for the rebuilder.
  rebuilder_actor::pointer self = {};
  catalog_actor catalog = {};
  index_actor index = {};
  accountant_actor accountant = {};

  /// Constants read once from the system configuration.
  size_t max_partition_size = 0u;
  size_t desired_batch_size = 0u;
  size_t automatic_rebuild = 0u;
  duration rebuild_interval = {};

  /// The state of the ongoing rebuild.
  std::optional<struct run> run = {};
  bool stopping = false;

  /// Shows the status of a currently ongoing rebuild.
  auto status(status_verbosity) -> record {
    if (!run)
      return {};
    return {
      {"partitions",
       record{
         {"total", run->statistics.num_total},
         {"transforming", run->statistics.num_rebuilding},
         {"transformed", run->statistics.num_completed},
         {"remaining",
          run->statistics.num_total - run->statistics.num_completed},
         {"results", run->statistics.num_results},
       }},
      {"options",
       record{
         {"all", run->options.all},
         {"undersized", run->options.undersized},
         {"parallel", run->options.parallel},
         {"max-partitions", run->options.max_partitions},
         {"expression", fmt::to_string(run->options.expression)},
         {"detached", run->options.detached},
         {"automatic", run->options.automatic},
       }},
    };
  }

  /// Start a new rebuild.
  auto start(start_options options) -> caf::result<void> {
    if (options.parallel == 0)
      return caf::make_error(ec::invalid_configuration,
                             "rebuild requires a non-zero parallel level");
    if (options.automatic && run)
      return {};
    if (run && !run->options.automatic)
      return caf::make_error(
        ec::invalid_argument,
        fmt::format("{} refuses to start rebuild while a rebuild is still "
                    "ongoing ({}/{} done); consider running 'tenzir rebuild "
                    "stop'",
                    *self, run->statistics.num_completed,
                    run->statistics.num_total));
    if (!options.automatic && run && run->options.automatic) {
      auto rp = self->make_response_promise<void>();
      self
        ->request(static_cast<rebuilder_actor>(self), caf::infinite,
                  atom::stop_v, stop_options{.detached = false})
        .then(
          [this, rp, options = std::move(options)]() mutable {
            rp.delegate(static_cast<rebuilder_actor>(self), atom::start_v,
                        std::move(options));
          },
          [rp](caf::error& err) mutable {
            rp.deliver(std::move(err));
          });
      return rp;
    }
    run.emplace();
    run->options = std::move(options);
    TENZIR_DEBUG("{} requests {}{} partitions matching the expression {}",
                 *self, run->options.all ? "all" : "outdated",
                 run->options.undersized ? " undersized" : "",
                 run->options.expression);
    auto rp = self->make_response_promise<void>();
    auto finish = [this, rp](caf::error err, bool silent = false) mutable {
      if (!silent) {
        // Only print to INFO when work was actually done, or when the run
        // was manually requested.
        if (run->statistics.num_completed == 0)
          if (run->options.automatic)
            TENZIR_VERBOSE("{} had nothing to do", *self);
          else
            TENZIR_INFO("{} had nothing to do", *self);
        else
          TENZIR_INFO("{} rebuilt {} into {} partitions", *self,
                      run->statistics.num_completed,
                      run->statistics.num_results);
      }
      for (auto&& rp : std::exchange(run->stop_requests, {}))
        rp.deliver();
      run.reset();
      if (run->options.detached)
        return;
      if (err) {
        rp.deliver(std::move(err));
        return;
      }
      rp.deliver();
    };
    if (run->options.detached)
      rp.deliver();
    auto query_context
      = query_context::make_extract("rebuild", self, run->options.expression);
    query_context.id = uuid::random();
    self
      ->request(catalog, caf::infinite, atom::candidates_v,
                std::move(query_context))
      .then(
        [this, finish](catalog_lookup_result& lookup_result) mutable {
          TENZIR_ASSERT(run->statistics.num_total == 0);
          for (auto& [type, result] : lookup_result.candidate_infos) {
            if (not run->options.all) {
              std::erase_if(
                result.partition_infos, [&](const partition_info& partition) {
                  if (partition.version < version::current_partition_version)
                    return false;
                  if (run->options.undersized
                      && partition.events < detail::narrow_cast<size_t>(
                           detail::narrow_cast<double>(max_partition_size)
                           * undersized_threshold))
                    return false;
                  return true;
                });
            }
            if (run->options.max_partitions < result.partition_infos.size()) {
              std::stable_sort(result.partition_infos.begin(),
                               result.partition_infos.end(),
                               [](const auto& lhs, const auto& rhs) {
                                 return lhs.schema < rhs.schema;
                               });
              result.partition_infos.erase(
                result.partition_infos.begin()
                  + detail::narrow_cast<ptrdiff_t>(run->options.max_partitions),
                result.partition_infos.end());
              if (result.partition_infos.size() == 1
                  && result.partition_infos.front().version
                       < version::current_partition_version) {
                // Edge case: we can't do anything if we have a single
                // undersized partition for a given schema.
                result.partition_infos.clear();
              }
            }
            run->statistics.num_total += result.partition_infos.size();
            run->remaining_partitions.insert(run->remaining_partitions.end(),
                                             result.partition_infos.begin(),
                                             result.partition_infos.end());
          }
          if (run->statistics.num_total == 0) {
            TENZIR_DEBUG("{} ignores rebuild request for 0 partitions", *self);
            return finish({}, true);
          }
          if (run->options.automatic)
            TENZIR_VERBOSE("{} triggered an automatic run for {} candidate "
                           "partitions with {} threads",
                           *self, run->statistics.num_total,
                           run->options.parallel);
          else
            TENZIR_INFO(
              "{} triggered a run for {} candidate partitions with {} "
              "threads",
              *self, run->statistics.num_total, run->options.parallel);
          self
            ->fan_out_request<caf::policy::select_all>(
              std::vector<rebuilder_actor>(run->options.parallel, self),
              caf::infinite, atom::internal_v, atom::rebuild_v)
            .then(
              [finish]() mutable {
                finish({});
              },
              [finish](caf::error& error) mutable {
                finish(std::move(error));
              });
        },
        [finish](caf::error& error) mutable {
          finish(std::move(error));
        });
    return rp;
  }

  /// Stop a rebuild.
  auto stop(const stop_options& options) -> caf::result<void> {
    if (!run) {
      if (!stopping)
        TENZIR_DEBUG("{} got request to stop rebuild but no rebuild is running",
                     *self);
      else
        TENZIR_INFO("{} stopped ongoing rebuild", *self);
      stopping = false;
      return {};
    }
    stopping = true;
    if (!run->remaining_partitions.empty()) {
      TENZIR_ASSERT(run->remaining_partitions.size()
                    == run->statistics.num_total
                         - run->statistics.num_rebuilding
                         - run->statistics.num_completed);
      TENZIR_INFO("{} schedules stop after rebuild of {} partitions currently "
                  "in rebuilding, and will not touch remaining {} partitions",
                  *self, run->statistics.num_rebuilding,
                  run->remaining_partitions.size());
      run->statistics.num_total -= run->remaining_partitions.size();
      run->remaining_partitions.clear();
      emit_telemetry();
    }
    if (options.detached)
      return {};
    auto rp = self->make_response_promise<void>();
    return run->stop_requests.emplace_back(std::move(rp));
  }

  /// Make progress on the ongoing rebuild.
  auto rebuild() -> caf::result<void> {
    if (run->remaining_partitions.empty())
      return {}; // We're done!
    auto current_run_partitions = std::vector<partition_info>{};
    auto current_run_events = size_t{0};
    // Take the first partition and collect as many of the same
    // type as possible to create new paritions. The approach used may
    // collects too many partitions if there is no exact match, but that is
    // usually better than conservatively undersizing the number of
    // partitions for the current run. For oversized runs we move the last
    // transformed partition back to the list of remaining partitions if it
    // is less than some percentage of the desired size.
    const auto schema = run->remaining_partitions[0].schema;
    const auto first_removed = std::remove_if(
      run->remaining_partitions.begin(), run->remaining_partitions.end(),
      [&](const partition_info& partition) {
        if (schema == partition.schema
            && current_run_events < max_partition_size) {
          current_run_events += partition.events;
          current_run_partitions.push_back(partition);
          TENZIR_TRACE("{} selects partition {} (v{}, {}) with "
                       "{} events (total: {})",
                       *self, partition.uuid, partition.version,
                       partition.schema, partition.events, current_run_events);
          return true;
        }
        return false;
      });
    run->remaining_partitions.erase(first_removed,
                                    run->remaining_partitions.end());
    auto is_oversized = current_run_events > max_partition_size;
    run->statistics.num_rebuilding += current_run_partitions.size();
    // If we have just a single partition then we shouldn't rebuild if our
    // intent was to merge undersized partitions, unless the partition is
    // oversized or not of the latest partition version.
    const auto skip_rebuild
      = run->options.undersized && current_run_partitions.size() == 1
        && current_run_partitions[0].version
             == version::current_partition_version
        && current_run_partitions[0].events <= max_partition_size;
    if (skip_rebuild) {
      TENZIR_DEBUG("{} skips rebuilding of undersized partition {} because no "
                   "other partition of schema {} exists",
                   *self, current_run_partitions[0].uuid,
                   current_run_partitions[0].schema);
      run->statistics.num_rebuilding -= 1;
      run->statistics.num_total -= 1;
      // Pick up new work until we run out of remainig partitions.
      emit_telemetry();
      return self->delegate(static_cast<rebuilder_actor>(self),
                            atom::internal_v, atom::rebuild_v);
    }
    // Ask the index to rebuild the partitions we selected.
    auto rp = self->make_response_promise<void>();
    auto rebatch
      = pipeline::internal_parse(fmt::format("batch {}", desired_batch_size));
    TENZIR_ASSERT(rebatch);
    emit_telemetry();
    // We sort the selected partitions from old to new so the rebuild transform
    // sees the batches (and events) in the order they arrived. This prevents
    // the rebatching from shuffling events, and rebatching of already correctly
    // sized batches just for the right alignment.
    std::sort(current_run_partitions.begin(), current_run_partitions.end(),
              [](const partition_info& lhs, const partition_info& rhs) {
                return lhs.max_import_time < rhs.max_import_time;
              });
    const auto num_partitions = current_run_partitions.size();
    self
      ->request(index, caf::infinite, atom::apply_v, std::move(*rebatch),
                std::move(current_run_partitions), keep_original_partition::no)
      .then(
        [this, rp, current_run_events, num_partitions,
         is_oversized](std::vector<partition_info>& result) mutable {
          if (result.empty()) {
            TENZIR_DEBUG("{} skipped {} partitions as they are already being "
                         "transformed by another actor",
                         *self, num_partitions);
            run->statistics.num_total -= num_partitions;
            run->statistics.num_rebuilding -= num_partitions;
            // Pick up new work until we run out of remaining partitions.
            emit_telemetry();
            rp.delegate(static_cast<rebuilder_actor>(self), atom::internal_v,
                        atom::rebuild_v);
            return;
          }
          TENZIR_DEBUG("{} rebuilt {} into {} partitions", *self,
                       num_partitions, result.size());
          // Determines whether we moved partitions back.
          bool needs_second_stage = false;
          // If the number of events in the resulting partitions does not
          // match the number of events in the partitions that went in we ran
          // into a conflict with other partition transformations on an
          // overlapping set.
          const auto result_events
            = std::transform_reduce(result.begin(), result.end(), size_t{},
                                    std::plus<>{},
                                    [](const partition_info& partition) {
                                      return partition.events;
                                    });
          if (current_run_events != result_events)
            TENZIR_WARN("{} detected a mismatch: rebuilt {} events from {} "
                        "partitions into {} events in {} partitions",
                        *self, current_run_events, num_partitions,
                        result_events, result.size());
          // Adjust the counters, update the indicator, and move back
          // undersized transformed partitions to the list of remainig
          // partitions as desired.
          TENZIR_ASSERT(!result.empty());
          run->statistics.num_completed += num_partitions;
          run->statistics.num_results += result.size();
          if (is_oversized) {
            TENZIR_ASSERT(result.size() > 1);
            if (result.back().events <= detail::narrow_cast<size_t>(
                  detail::narrow_cast<double>(max_partition_size)
                  * undersized_threshold)) {
              needs_second_stage = true;
              run->remaining_partitions.push_back(std::move(result.back()));
              run->statistics.num_completed -= 1;
              run->statistics.num_results -= 1;
              run->statistics.num_total += 1;
            }
          }
          if (needs_second_stage)
            std::sort(run->remaining_partitions.begin(),
                      run->remaining_partitions.end(),
                      [](const partition_info& lhs, const partition_info& rhs) {
                        return lhs.max_import_time > rhs.max_import_time;
                      });
          run->statistics.num_rebuilding -= num_partitions;
          // Pick up new work until we run out of remainig partitions.
          emit_telemetry();
          rp.delegate(static_cast<rebuilder_actor>(self), atom::internal_v,
                      atom::rebuild_v);
        },
        [this, num_partitions = current_run_partitions.size(),
         rp](caf::error& error) mutable {
          TENZIR_WARN("{} failed to rebuild partititons: {}", *self, error);
          run->statistics.num_rebuilding -= num_partitions;
          // Pick up new work until we run out of remainig partitions.
          emit_telemetry();
          rp.delegate(static_cast<rebuilder_actor>(self), atom::internal_v,
                      atom::rebuild_v);
        });
    return rp;
  }

  /// Schedule a rebuild run.
  auto schedule() -> void {
    auto options = start_options{
      .all = false,
      .undersized = true,
      .parallel = automatic_rebuild,
      .max_partitions = std::numeric_limits<size_t>::max(),
      .expression = trivially_true_expression(),
      .detached = true,
      .automatic = true,
    };
    self->delayed_send(self, rebuild_interval, atom::internal_v,
                       atom::schedule_v);
    self
      ->request(static_cast<rebuilder_actor>(self), caf::infinite,
                atom::start_v, std::move(options))
      .then(
        [this] {
          TENZIR_DEBUG("{} finished automatic rebuild", *self);
        },
        [this](const caf::error& err) {
          TENZIR_WARN("{} failed during automatic rebuild: {}", *self, err);
        });
  }

private:
  /// Send metrics to the accountant for live monitoring.
  void emit_telemetry() {
    if (!accountant)
      return;
    auto report = tenzir::report {
      .data = {
        {"rebuilder.partitions.remaining", run ? run->statistics.num_total - run->statistics.num_completed : 0u},
        {"rebuilder.partitions.rebuilding", run ? run->statistics.num_rebuilding : 0u},
        {"rebuilder.partitions.completed", run ? run->statistics.num_completed : 0u},
      },
      .metadata = {
      },
    };
    self->send(accountant, atom::metrics_v, std::move(report));
  }
};

/// Defines the behavior of the REBUILDER actor.
/// @param self A pointer to this actor.
/// @param catalog A handle to the CATALOG actor.
/// @param index A handle to the INDEX actor.
/// @param accountant A handle to the ACCOUNTANT actor.
rebuilder_actor::behavior_type
rebuilder(rebuilder_actor::stateful_pointer<rebuilder_state> self,
          catalog_actor catalog, index_actor index,
          accountant_actor accountant) {
  self->state.self = self;
  self->state.catalog = std::move(catalog);
  self->state.index = std::move(index);
  self->state.accountant = std::move(accountant);
  self->state.max_partition_size
    = caf::get_or(self->system().config(), "tenzir.max-partition-size",
                  defaults::max_partition_size);
  self->state.desired_batch_size
    = caf::get_or(self->system().config(), "tenzir.import.batch-size",
                  defaults::import::table_slice_size);
  self->state.automatic_rebuild = caf::get_or(
    self->system().config(), "tenzir.automatic-rebuild", size_t{1});
  if (self->state.automatic_rebuild > 0) {
    self->state.rebuild_interval
      = caf::get_or(self->system().config(), "tenzir.rebuild-interval",
                    defaults::rebuild_interval);
    self->state.schedule();
  }
  self->set_exit_handler([self](const caf::exit_msg& msg) {
    TENZIR_DEBUG("{} received EXIT from {}: {}", *self, msg.source, msg.reason);
    if (!self->state.run) {
      self->quit(msg.reason);
      return;
    }
    for (auto&& rp : std::exchange(self->state.run->stop_requests, {}))
      rp.deliver(msg.reason);
    for (auto&& rp : std::exchange(self->state.run->delayed_rebuilds, {}))
      rp.deliver(msg.reason);
    self->quit(msg.reason);
  });
  return {
    [self](atom::status, status_verbosity verbosity, duration) {
      return self->state.status(verbosity);
    },
    [self](atom::start, start_options& options) {
      return self->state.start(std::move(options));
    },
    [self](atom::stop, const stop_options& options) {
      return self->state.stop(options);
    },
    [self](atom::internal, atom::rebuild) {
      return self->state.rebuild();
    },
    [self](atom::internal, atom::schedule) {
      return self->state.schedule();
    },
  };
}

/// A helper function to get a handle to the REBUILDER actor from a client
/// process.
caf::expected<rebuilder_actor>
get_rebuilder(caf::actor_system& sys, const caf::settings& config) {
  auto self = caf::scoped_actor{sys};
  if (caf::get_or(config, "tenzir.node", false)
      && caf::get_or(config, "tenzir.rebuild.detached", false))
    return caf::make_error(ec::invalid_configuration,
                           "the options 'tenzir.node' and "
                           "'tenzir.rebuild.detached' "
                           "are incompatible");
  auto node_opt = spawn_or_connect_to_node(self, config, content(sys.config()));
  if (auto* err = std::get_if<caf::error>(&node_opt))
    return std::move(*err);
  const auto& node = std::holds_alternative<node_actor>(node_opt)
                       ? std::get<node_actor>(node_opt)
                       : std::get<scope_linked<node_actor>>(node_opt).get();
  const auto timeout = node_connection_timeout(config);
  auto result = caf::expected<caf::actor>{caf::error{}};
  self->request(node, timeout, atom::get_v, atom::type_v, "rebuild")
    .receive(
      [&](std::vector<caf::actor>& actors) {
        if (actors.empty()) {
          result = caf::make_error(ec::logic_error,
                                   "rebuilder is not in component "
                                   "registry; the server process may be "
                                   "running without the rebuilder plugin");
        } else {
          // There should always only be one MATCHER SUPERVISOR at a given time.
          // We cannot, however, assign a specific label when adding to the
          // registry, and lookup by label only works reliably for singleton
          // components, and we cannot make the MATCHER SUPERVISOR a singleton
          // component from outside libtenzir.
          TENZIR_ASSERT(actors.size() == 1);
          result = std::move(actors[0]);
        }
      },
      [&](caf::error& err) { //
        result = std::move(err);
      });
  if (!result)
    return std::move(result.error());
  return caf::actor_cast<rebuilder_actor>(std::move(*result));
}

caf::message
rebuild_start_command(const invocation& inv, caf::actor_system& sys) {
  // Create a scoped actor for interaction with the actor system and connect to
  // the node.
  auto self = caf::scoped_actor{sys};
  auto rebuilder = get_rebuilder(sys, inv.options);
  if (!rebuilder)
    return caf::make_message(std::move(rebuilder.error()));
  // Parse the query expression, iff it exists.
  auto query = read_query(inv, "tenzir.rebuild.read", must_provide_query::no);
  if (!query)
    return caf::make_message(std::move(query.error()));
  auto expr = expression{};
  if (query->empty()) {
    expr = trivially_true_expression();
  } else {
    auto parsed = to<expression>(*query);
    if (!parsed)
      return caf::make_message(std::move(parsed.error()));
    expr = std::move(*parsed);
  }
  auto options = start_options{
    .all = caf::get_or(inv.options, "tenzir.rebuild.all", false),
    .undersized = caf::get_or(inv.options, "tenzir.rebuild.undersized", false),
    .parallel = caf::get_or(inv.options, "tenzir.rebuild.parallel", size_t{1}),
    .max_partitions = caf::get_or(inv.options, "tenzir.rebuild.max-partitions",
                                  std::numeric_limits<size_t>::max()),
    .expression = std::move(expr),
    .detached = caf::get_or(inv.options, "tenzir.rebuild.detached", false),
    .automatic = false,
  };
  auto result = caf::message{};
  self->request(*rebuilder, caf::infinite, atom::start_v, std::move(options))
    .receive(
      [] {
        // nop
      },
      [&](caf::error& err) {
        result = caf::make_message(std::move(err));
      });
  return result;
}

caf::message
rebuild_stop_command(const invocation& inv, caf::actor_system& sys) {
  // Create a scoped actor for interaction with the actor system and connect to
  // the node.
  auto self = caf::scoped_actor{sys};
  auto rebuilder = get_rebuilder(sys, inv.options);
  if (!rebuilder)
    return caf::make_message(std::move(rebuilder.error()));
  auto result = caf::message{};
  auto options = stop_options{
    .detached = caf::get_or(inv.options, "tenzir.rebuild.detached", false),
  };
  self->request(*rebuilder, caf::infinite, atom::stop_v, std::move(options))
    .receive(
      [] {
        // nop
      },
      [&](caf::error& err) {
        result = caf::make_message(std::move(err));
      });
  return result;
}

/// An example plugin.
class plugin final : public virtual command_plugin,
                     public virtual component_plugin {
public:
  /// Loading logic.
  plugin() = default;

  /// Teardown logic.
  ~plugin() override = default;

  /// Initializes a plugin with its respective entries from the YAML config
  /// file, i.e., `plugin.<NAME>`.
  /// @param config The relevant subsection of the configuration.
  caf::error initialize([[maybe_unused]] const record& plugin_config,
                        [[maybe_unused]] const record& global_config) override {
    return caf::none;
  }

  /// Returns the unique name of the plugin.
  [[nodiscard]] std::string name() const override {
    return "rebuild";
  }

  /// Creates additional commands.
  [[nodiscard]] std::pair<std::unique_ptr<command>, command::factory>
  make_command() const override {
    auto rebuild = std::make_unique<command>(
      "rebuild",
      "rebuilds outdated partitions matching the "
      "(optional) query expression",
      command::opts("?tenzir.rebuild")
        .add<bool>("all", "rebuild all partitions")
        .add<bool>("undersized", "consider only undersized partitions")
        .add<bool>("detached,d", "exit immediately instead of waiting for the "
                                 "rebuild to finish")
        .add<std::string>("read,r", "path for reading the (optional) query")
        .add<int64_t>("max-partitions,n", "number of partitions to rebuild at "
                                          "most (default: unlimited)")
        .add<int64_t>("parallel,j", "number of runs to start in parallel "
                                    "(default: 1)"));
    rebuild->add_subcommand("start",
                            "rebuilds outdated partitions matching the "
                            "(optional) query qexpression",
                            rebuild->options);
    rebuild->add_subcommand(
      "stop", "stop an ongoing rebuild process",
      command::opts("?tenzir.rebuild")
        .add<bool>("detached,d", "exit immediately instead of waiting for the "
                                 "rebuild to be stopped"));
    auto factory = command::factory{
      {"rebuild start", rebuild_start_command},
      // Make 'tenzir rebuild' an alias for 'tenzir rebuild start'.
      {"rebuild", rebuild_start_command},
      {"rebuild stop", rebuild_stop_command},
    };
    return {std::move(rebuild), std::move(factory)};
  }

  component_plugin_actor
  make_component(node_actor::stateful_pointer<node_state> node) const override {
    auto [catalog, index, accountant]
      = node->state.registry
          .find<catalog_actor, index_actor, accountant_actor>();
    return node->spawn(rebuilder, std::move(catalog), std::move(index),
                       std::move(accountant));
  }
};

} // namespace

} // namespace tenzir::plugins::rebuild

CAF_BEGIN_TYPE_ID_BLOCK(tenzir_rebuild_plugin_types, 1400)
  CAF_ADD_TYPE_ID(tenzir_rebuild_plugin_types,
                  (tenzir::plugins::rebuild::start_options))
  CAF_ADD_TYPE_ID(tenzir_rebuild_plugin_types,
                  (tenzir::plugins::rebuild::stop_options))
CAF_END_TYPE_ID_BLOCK(tenzir_rebuild_plugin_types)

TENZIR_REGISTER_PLUGIN(tenzir::plugins::rebuild::plugin)
TENZIR_REGISTER_PLUGIN_TYPE_ID_BLOCK(tenzir_rebuild_plugin_types)<|MERGE_RESOLUTION|>--- conflicted
+++ resolved
@@ -42,81 +42,6 @@
 
 namespace {
 
-<<<<<<< HEAD
-=======
-/// The rebatch pipeline operator takes homogeneous table slices and if and only
-/// if necessary recreates the slices with a given desired batch size, with only
-/// the last slice potentially being undersized. This operator is intentionally
-/// not exposed to the user, as that allows for it to make stricter assumptions
-/// about its input, namely that an instance of the operator only takes input
-/// of a single schema. Rebatching is guaranteed not to change the order of
-/// events, just how they're grouped together.
-class rebatch_operator final : public crtp_operator<rebatch_operator> {
-public:
-  /// Constructs a rebatch pipeline operator with a given schema and desired
-  /// batch size.
-  /// @param schema The schema of the input and output table slices.
-  /// @param desired_batch_size The desired output batch size; guaranteed to be
-  /// exactly matched for all but the last output batch.
-  rebatch_operator(type schema, size_t desired_batch_size)
-    : schema_{std::move(schema)},
-      desired_batch_size_{desired_batch_size != 0
-                            ? desired_batch_size
-                            : defaults::import::table_slice_size} {
-    // nop
-  }
-
-  auto operator()(generator<table_slice> input) const
-    -> generator<table_slice> {
-    auto buffer = std::vector<table_slice>{};
-    for (auto&& slice : input) {
-      if (slice.rows() == 0) {
-        continue;
-      }
-      const auto buffered_rows = rows(buffer);
-      TENZIR_ASSERT(buffered_rows < desired_batch_size_);
-      // We don't have enough yet.
-      if (buffered_rows + slice.rows() < desired_batch_size_) {
-        buffer.push_back(std::move(slice));
-        co_yield {};
-        continue;
-      }
-      // We've got enough, so we can now concatenate and yield.
-      const auto remainder = desired_batch_size_ - buffered_rows;
-      TENZIR_ASSERT(remainder <= slice.rows());
-      auto [head, tail] = split(slice, slice.rows() - remainder);
-      buffer.push_back(head);
-      co_yield concatenate(std::exchange(buffer, {}));
-      // In case the input slice was oversized, we may have to yield additional
-      // resized batches.
-      while (tail.rows() >= desired_batch_size_) {
-        std::tie(head, tail) = split(tail, desired_batch_size_);
-        co_yield std::move(head);
-      }
-      // Lastly, keep the undersized remainder for the next input or the end.
-      buffer.push_back(std::move(tail));
-    }
-    if (!buffer.empty()) {
-      co_yield concatenate(std::move(buffer));
-    }
-  }
-
-  auto name() const -> std::string override {
-    return "<rebatch>";
-  }
-
-  auto optimize(expression const& filter, event_order order) const
-    -> optimize_result override {
-    (void)filter, (void)order;
-    return do_not_optimize(*this);
-  }
-
-private:
-  type schema_ = {};
-  size_t desired_batch_size_ = {};
-};
-
->>>>>>> 15599803
 /// The threshold at which to consider a partition undersized, relative to the
 /// configured 'tenzir.max-partition-size'.
 inline constexpr auto undersized_threshold = 0.8;
