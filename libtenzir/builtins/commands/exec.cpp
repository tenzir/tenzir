//    _   _____   __________
//   | | / / _ | / __/_  __/     Visibility
//   | |/ / __ |_\ \  / /          Across
//   |___/_/ |_/___/ /_/       Space and Time
//
// SPDX-FileCopyrightText: (c) 2023 The Tenzir Contributors
// SPDX-License-Identifier: BSD-3-Clause

#include <tenzir/detail/load_contents.hpp>
#include <tenzir/exec_pipeline.hpp>
#include <tenzir/plugin.hpp>

#include <iostream>

namespace tenzir::plugins::exec {

namespace {

void dump_diagnostics_to_stdout(std::span<const diagnostic> diagnostics,
                                std::string filename, std::string content) {
  // Replay diagnostics to reconstruct `stderr` on `stdout`.
  auto printer = make_diagnostic_printer(location_origin{std::move(filename),
                                                         std::move(content)},
                                         color_diagnostics::no, std::cout);
  for (auto&& diag : diagnostics) {
    printer->emit(diag);
  }
}

class diagnostic_handler_ref final : public diagnostic_handler {
public:
  explicit diagnostic_handler_ref(diagnostic_handler& inner) : inner_{inner} {
  }

  void emit(diagnostic d) override {
    inner_.emit(std::move(d));
  }

private:
  diagnostic_handler& inner_;
};

auto exec_command(const invocation& inv, caf::actor_system& sys)
  -> caf::expected<void> {
  const auto& args = inv.arguments;
  if (args.size() != 1)
    return caf::make_error(
      ec::invalid_argument,
      fmt::format("expected exactly one argument, but got {}", args.size()));
  auto cfg = exec_config{};
  cfg.dump_ast = caf::get_or(inv.options, "tenzir.exec.dump-ast", false);
  cfg.dump_diagnostics
    = caf::get_or(inv.options, "tenzir.exec.dump-diagnostics", false);
  cfg.dump_metrics
    = caf::get_or(inv.options, "tenzir.exec.dump-metrics", false);
  auto as_file = caf::get_or(inv.options, "tenzir.exec.file", false);
  cfg.implicit_bytes_sink = caf::get_or(
    inv.options, "tenzir.exec.implicit-bytes-sink", cfg.implicit_bytes_sink);
  cfg.implicit_events_sink = caf::get_or(
    inv.options, "tenzir.exec.implicit-events-sink", cfg.implicit_events_sink);
  cfg.implicit_bytes_source
    = caf::get_or(inv.options, "tenzir.exec.implicit-bytes-source",
                  cfg.implicit_bytes_source);
  cfg.implicit_events_source
    = caf::get_or(inv.options, "tenzir.exec.implicit-events-source",
                  cfg.implicit_events_source);
  auto filename = std::string{};
  auto content = std::string{};
  if (as_file) {
    filename = args[0];
    auto result = detail::load_contents(filename);
    if (!result) {
      // TODO: Better error message.
      return result.error();
    }
    content = std::move(*result);
  } else {
    filename = "<input>";
    content = args[0];
  }
  if (cfg.dump_diagnostics) {
    auto diag = collecting_diagnostic_handler{};
    auto result = exec_pipeline(
      content, std::make_unique<diagnostic_handler_ref>(diag), cfg, sys);
    dump_diagnostics_to_stdout(std::move(diag).collect(), filename,
                               std::move(content));
    return result;
  }
  auto printer = make_diagnostic_printer(location_origin{filename, content},
                                         color_diagnostics::yes, std::cerr);
  return exec_pipeline(std::move(content), std::move(printer), cfg, sys);
}

class plugin final : public virtual command_plugin {
public:
  plugin() = default;
  ~plugin() override = default;

  auto name() const -> std::string override {
    return "exec";
  }

  auto make_command() const
    -> std::pair<std::unique_ptr<command>, command::factory> override {
    auto exec = std::make_unique<command>(
      "exec", "execute a pipeline locally",
      command::opts("?tenzir.exec")
        .add<bool>("file,f", "load the pipeline definition from a file")
        .add<bool>("dump-ast",
                   "print a textual description of the AST and then exit")
        .add<bool>("dump-diagnostics",
                   "print all diagnostics to stdout before exiting")
        .add<bool>("dump-metrics",
                   "print all diagnostics to stderr before exiting")
        .add<std::string>("implicit-bytes-sink",
                          "implicit sink for pipelines ending in bytes "
                          "(default: 'save file -')")
        .add<std::string>("implicit-events-sink",
                          "implicit sink for pipelines ending in events "
                          "(default: 'to stdout write json'")
        .add<std::string>("implicit-bytes-source",
                          "implicit source for pipelines starting with bytes "
                          "(default: 'load file -')")
        .add<std::string>("implicit-events-source",
                          "implicit source for pipelines starting with events "
                          "(default: 'from stdin read json'"));
    auto factory = command::factory{
      {"exec",
       [=](const invocation& inv, caf::actor_system& sys) -> caf::message {
         auto result = exec_command(inv, sys);
         if (not result) {
<<<<<<< HEAD
           if (result != ec::diagnostic and result != ec::silent) {
             auto diag = make_diagnostic_printer(
               std::nullopt, color_diagnostics::yes, std::cerr);
             diag->emit(diagnostic::error("{}", result.error())
                          .note("pipeline execution failed")
                          .done());
=======
           if (result != ec::silent) {
             auto diag = make_diagnostic_printer("", "", color_diagnostics::yes,
                                                 std::cerr);
             diag->emit(diagnostic::error(result.error()).done());
>>>>>>> fc08f78a
           }
           return caf::make_message(ec::silent);
         }
         return {};
       }},
    };
    return {std::move(exec), std::move(factory)};
  };
};

} // namespace

} // namespace tenzir::plugins::exec

TENZIR_REGISTER_PLUGIN(tenzir::plugins::exec::plugin)<|MERGE_RESOLUTION|>--- conflicted
+++ resolved
@@ -129,19 +129,12 @@
        [=](const invocation& inv, caf::actor_system& sys) -> caf::message {
          auto result = exec_command(inv, sys);
          if (not result) {
-<<<<<<< HEAD
            if (result != ec::diagnostic and result != ec::silent) {
              auto diag = make_diagnostic_printer(
                std::nullopt, color_diagnostics::yes, std::cerr);
-             diag->emit(diagnostic::error("{}", result.error())
+             diag->emit(diagnostic::error(result.error())
                           .note("pipeline execution failed")
                           .done());
-=======
-           if (result != ec::silent) {
-             auto diag = make_diagnostic_printer("", "", color_diagnostics::yes,
-                                                 std::cerr);
-             diag->emit(diagnostic::error(result.error()).done());
->>>>>>> fc08f78a
            }
            return caf::make_message(ec::silent);
          }
