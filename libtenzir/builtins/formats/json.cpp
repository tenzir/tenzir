--- conflicted
+++ resolved
@@ -148,107 +148,6 @@
          + (text.size() > N ? " ... (truncated)" : "");
 }
 
-<<<<<<< HEAD
-=======
-constexpr auto unknown_entry_name = std::string_view{};
-
-struct entry_data {
-  explicit entry_data(std::string name,
-                      std::optional<std::reference_wrapper<const type>> schema)
-    : name{std::move(name)},
-      builder{schema},
-      flushed{std::chrono::steady_clock::now()} {
-  }
-
-  auto flush() -> std::vector<table_slice> {
-    flushed = std::chrono::steady_clock::now();
-    return builder.finish_as_table_slice(
-      name == unknown_entry_name ? "tenzir.json" : name);
-  }
-
-  std::string name;
-  series_builder builder;
-  std::chrono::steady_clock::time_point flushed;
-};
-
-struct parser_state {
-  explicit parser_state(operator_control_plane& ctrl, bool preserve_order)
-    : ctrl_{ctrl}, preserve_order{preserve_order} {
-  }
-
-  operator_control_plane& ctrl_;
-  /// Maps schema names to indices for the `entries` member.
-  detail::heterogeneous_string_hashmap<size_t> entry_map;
-  /// If `--precise` is set, we use this map instead of `entry_map`. Obviously,
-  /// this is not great, but a proper solution would require refactoring large
-  /// parts of this file due to bad extendability of the current design.
-  tsl::robin_map<std::vector<std::byte>, size_t, detail::hash_algorithm_proxy<>>
-    precise_map;
-  /// Stores the schema-specific builders and some additional metadata.
-  std::vector<entry_data> entries;
-  /// The index of the currently active or last used builder.
-  size_t active_entry{};
-  /// Used to communicate a need for a co_return in the operator coroutine from
-  /// the ndjson parser/default parser coroutine.
-  bool abort_requested = false;
-  /// If this is false, then the JSON parser is allowed to reorder events
-  /// between different schemas.
-  bool preserve_order = true;
-
-  auto get_entry(size_t idx) -> entry_data& {
-    TENZIR_ASSERT(idx < entries.size());
-    return entries[idx];
-  }
-
-  auto get_active_entry() -> entry_data& {
-    return get_entry(active_entry);
-  }
-
-  /// Registers a new entry and returns its index.
-  /// @pre An entry with this name must not exist yet.
-  auto add_entry(std::string name,
-                 std::optional<std::reference_wrapper<const type>> schema
-                 = std::nullopt) -> size_t {
-    auto index = entries.size();
-    auto& entry = entries.emplace_back(std::move(name), schema);
-    auto inserted = entry_map.try_emplace(entry.name, index).second;
-    TENZIR_ASSERT(inserted);
-    return index;
-  }
-
-  auto add_entry(std::string_view name,
-                 std::optional<std::reference_wrapper<const type>> schema
-                 = {}) -> size_t {
-    return add_entry(std::string{name}, schema);
-  }
-
-  auto find_entry(std::string_view name) -> std::optional<size_t> {
-    auto it = entry_map.find(name);
-    if (it == entry_map.end()) {
-      return std::nullopt;
-    }
-    return it->second;
-  }
-
-  /// Activates an entry after potentially flushing the active one.
-  [[nodiscard]] auto
-  activate(size_t entry) -> std::optional<std::vector<table_slice>> {
-    if (entry == active_entry) {
-      return std::nullopt;
-    }
-    auto result = std::optional<std::vector<table_slice>>{};
-    if (preserve_order) {
-      auto slices = get_entry(active_entry).flush();
-      if (not slices.empty()) {
-        result = std::move(slices);
-      }
-    }
-    active_entry = entry;
-    return result;
-  }
-};
-
->>>>>>> 15fdc275
 /// Parses simdjson objects into the given `series_builder` handles.
 class doc_parser {
 public:
@@ -263,14 +162,8 @@
       parsed_lines_{parsed_lines} {
   }
 
-<<<<<<< HEAD
   [[nodiscard]] auto parse_object(simdjson::ondemand::value v, auto builder,
                                   size_t depth = 0u) -> bool {
-=======
-  [[nodiscard]] auto
-  parse_object(simdjson::ondemand::value v, record_ref builder,
-               size_t depth = 0u) -> bool {
->>>>>>> 15fdc275
     auto obj = v.get_object();
     if (obj.error()) {
       report_parse_err(v, "object");
@@ -440,7 +333,6 @@
     return true;
   }
 
-<<<<<<< HEAD
   void emit_unparsed_json_diagnostics(
     std::string description,
     simdjson::simdjson_result<const char*> document_location,
@@ -457,177 +349,15 @@
                .note("{} `{}`", note_prefix, truncate(document_to_truncate));
     if (not note.empty()) {
       b = std::move(b).note("{}", note);
-=======
-  [[nodiscard]] auto parse_impl(simdjson::ondemand::value val,
-                                builder_ref builder, size_t depth) -> bool {
-    if (depth > defaults::max_recursion) {
-      die("nesting too deep in json_parser parse");
-    }
-    auto type = val.type();
-    if (type.error()) {
-      report_parse_err(val, "a value");
-      return false;
-    }
-    switch (type.value_unsafe()) {
-      case simdjson::ondemand::json_type::null:
-        builder.null();
-        return true;
-      case simdjson::ondemand::json_type::number:
-        return parse_number(val, builder);
-      case simdjson::ondemand::json_type::boolean: {
-        auto result = val.get_bool();
-        if (result.error()) {
-          report_parse_err(val, "a boolean value");
-          return false;
-        }
-        return add_value(builder, result.value_unsafe());
-      }
-      case simdjson::ondemand::json_type::string:
-        return parse_string(val, builder);
-      case simdjson::ondemand::json_type::array:
-        if (builder.is_protected() and builder.kind().is_not<list_type>()) {
-          report_parse_err(val, fmt::format("a {}", builder.kind()));
-          return false;
-        }
-        return parse_array(val.get_array().value_unsafe(), builder.list(),
-                           depth + 1);
-      case simdjson::ondemand::json_type::object:
-        if (builder.is_protected() and builder.kind().is_not<record_type>()) {
-          report_parse_err(val, fmt::format("a {}", builder.kind()));
-          return false;
-        }
-        return parse_object(val, builder.record(), depth + 1);
-    }
-    TENZIR_UNREACHABLE();
-  }
-
-  [[nodiscard]] auto
-  add_value(builder_ref builder, const data_view2& value) -> bool {
-    auto result = builder.try_data(value);
-    if (not result) {
-      diagnostic::warning(result.error()).emit(ctrl_.diagnostics());
-      return false;
-    }
-    return true;
-  }
-
-  std::string_view parsed_document_;
-  operator_control_plane& ctrl_;
-  std::optional<std::size_t> parsed_lines_;
-  bool no_infer_;
-  bool raw_;
-};
-
-/// Converts a simdjson object into `data` object.
-///
-/// This is used when `--precise` is specified.
-template <class T>
-  requires std::same_as<T, simdjson::ondemand::value>
-             || std::same_as<T, simdjson::ondemand::document>
-auto json_to_data(T& value, bool raw) -> simdjson::simdjson_result<data>;
-
-auto json_to_data(simdjson::ondemand::object object,
-                  bool raw) -> simdjson::simdjson_result<data> {
-  // The API of `record` is not optimal for this, hence we manually construct it.
-  auto result = std::vector<std::pair<std::string, data>>{};
-  for (auto maybe_field : object) {
-    TRY(auto field, maybe_field);
-    TRY(auto key, field.unescaped_key(false));
-    TRY(auto value, json_to_data(field.value(), raw));
-    // TODO: Reconsider, this is quadratic.
-    auto it = std::ranges::find(result, key, &record::value_type::first);
-    if (it != result.end()) {
-      it->second = std::move(value);
-    } else {
-      result.emplace_back(key, std::move(value));
->>>>>>> 15fdc275
     }
     std::move(b).emit(diag_);
   }
 
-<<<<<<< HEAD
   void report_parse_err(auto& v, std::string expected, std::string note = {}) {
     if (parsed_lines_) {
       report_parse_err_with_parsed_lines(v, std::move(expected),
                                          std::move(note));
       return;
-=======
-auto json_to_data(simdjson::ondemand::array array,
-                  bool raw) -> simdjson::simdjson_result<data> {
-  auto result = list{};
-  for (auto maybe_item : array) {
-    TRY(auto item, maybe_item);
-    TRY(auto data, json_to_data(item, raw));
-    result.push_back(std::move(data));
-  }
-  return data{std::move(result)};
-}
-
-auto json_to_data(simdjson::ondemand::number number,
-                  bool raw) -> simdjson::simdjson_result<data> {
-  if (raw) {
-    return data{number.as_double()};
-  }
-  switch (number.get_number_type()) {
-    case simdjson::ondemand::number_type::floating_point_number:
-      return data{number.get_double()};
-    case simdjson::ondemand::number_type::signed_integer:
-      return data{number.get_int64()};
-    case simdjson::ondemand::number_type::unsigned_integer:
-      return data{number.get_uint64()};
-    case simdjson::ondemand::number_type::big_integer:
-      // It looks like this is unreachable anyway because the `number` type
-      // already requires that the value is not a big integer, thus the
-      // `BIGINT_ERROR` is already raised before calling this function, so
-      // strictly speaking, this line is unreachable.
-      return simdjson::BIGINT_ERROR;
-  }
-  TENZIR_UNREACHABLE();
-}
-
-auto json_to_data(std::string_view string,
-                  bool raw) -> simdjson::simdjson_result<data> {
-  if (not raw) {
-    static constexpr auto parser
-      = parsers::net | parsers::ip | parsers::time | parsers::duration;
-    auto result = data{};
-    if (parser(string, result)) {
-      return result;
-    }
-  }
-  return data{std::string{string}};
-}
-
-template <class T>
-  requires std::same_as<T, simdjson::ondemand::value>
-             || std::same_as<T, simdjson::ondemand::document>
-auto json_to_data(T& value, bool raw) -> simdjson::simdjson_result<data> {
-  TRY(auto type, value.type());
-  switch (type) {
-    case simdjson::ondemand::json_type::array: {
-      TRY(auto array, value.get_array());
-      return json_to_data(array, raw);
-    }
-    case simdjson::ondemand::json_type::object: {
-      TRY(auto object, value.get_object());
-      return json_to_data(object, raw);
-    }
-    case simdjson::ondemand::json_type::number: {
-      TRY(auto number, value.get_number());
-      return json_to_data(number, raw);
-    }
-    case simdjson::ondemand::json_type::string: {
-      TRY(auto string, value.get_string());
-      return json_to_data(string, raw);
-    }
-    case simdjson::ondemand::json_type::boolean: {
-      TRY(auto boolean, value.get_bool());
-      return data{boolean};
-    }
-    case simdjson::ondemand::json_type::null: {
-      TRY(value.is_null());
-      return data{caf::none};
->>>>>>> 15fdc275
     }
     emit_unparsed_json_diagnostics(std::move(expected), v.current_location(),
                                    std::move(note));
@@ -656,44 +386,10 @@
     std::move(b).emit(diag_);
   }
 
-<<<<<<< HEAD
   std::string_view parsed_document_;
   diagnostic_handler& diag_;
   std::optional<std::size_t> parsed_lines_;
 };
-=======
-auto get_schemas(bool try_find_schema, bool unflatten) -> std::vector<type> {
-  if (not try_find_schema) {
-    return {};
-  }
-  if (not unflatten) {
-    return modules::schemas();
-  }
-  auto schemas = modules::schemas();
-  std::vector<type> ret;
-  std::transform(schemas.begin(), schemas.end(), std::back_inserter(ret),
-                 [](const auto& schema) {
-                   return flatten(schema);
-                 });
-  return ret;
-}
-
-auto unflatten_if_needed(std::string_view separator,
-                         table_slice slice) -> table_slice {
-  if (separator.empty()) {
-    return slice;
-  }
-  return unflatten(slice, separator);
-}
-
-[[nodiscard]] auto activate_unknown_entry(parser_state& state)
-  -> std::optional<std::vector<table_slice>> {
-  if (auto idx = state.find_entry(unknown_entry_name)) {
-    return state.activate(*idx);
-  }
-  return state.activate(state.add_entry(unknown_entry_name));
-}
->>>>>>> 15fdc275
 
 class parser_base {
 public:
@@ -720,18 +416,13 @@
 public:
   using parser_base::parser_base;
 
-<<<<<<< HEAD
   auto parse(simdjson::padded_string_view json_line) -> void {
-=======
-  auto parse(simdjson::padded_string_view json_line,
-             parser_state& state) -> generator<table_slice> {
->>>>>>> 15fdc275
     ++lines_processed_;
     simdjson::ondemand::document_stream stream;
-    if (auto err
-        = this->json_parser
-            .iterate_many(json_line.data(), json_line.size(), max_object_size)
-            .get(stream)) {
+    if (auto err = this->json_parser
+                     .iterate_many(json_line.data(), json_line.size(),
+                                   initial_simdjson_batch_size)
+                     .get(stream)) {
       diagnostic::warning("{}", error_message(err)).emit(*dh);
       return;
     }
@@ -749,10 +440,15 @@
                // invalid.
       }
       auto doc = *doc_it;
+      TENZIR_ASSERT(not doc.current_location().error());
+      const auto source = std::string_view{
+        doc.current_location().value_unsafe(),
+        json_line.data() + json_line.size(),
+      };
       if (auto err = doc.error()) {
         diagnostic::warning("{}", error_message(err))
           .note("line {}", lines_processed_)
-          .note("skipped invalid JSON `{}`", truncate(doc_it.source()))
+          .note("skipped invalid JSON `{}`", truncate(source))
           .emit(*dh);
         ++diags_emitted;
         continue;
@@ -761,7 +457,7 @@
       if (auto err = val.error()) {
         diagnostic::warning("{}", error_message(err))
           .note("line {}", lines_processed_)
-          .note("skipped invalid JSON `{}`", truncate(doc_it.source()))
+          .note("skipped invalid JSON `{}`", truncate(source))
           .emit(*dh);
         ++diags_emitted;
         continue;
@@ -813,46 +509,7 @@
       arrays_of_objects_{arrays_of_objects} {
   }
 
-<<<<<<< HEAD
   auto parse(const chunk& json_chunk) -> void {
-    buffer_.append(
-      {reinterpret_cast<const char*>(json_chunk.data()), json_chunk.size()});
-    auto view = buffer_.view();
-    auto err = this->json_parser
-                 .iterate_many(view.data(), view.length(), max_object_size)
-                 .get(stream_);
-    if (err) {
-      // For the simdjson 3.1 it seems impossible to have an error
-      // returned here so it is hard to understand if we can recover from
-      // it somehow.
-      buffer_.reset();
-      diagnostic::warning("{}", error_message(err))
-        .note("failed to parse")
-        .emit(*dh);
-      return;
-    }
-    for (auto doc_it = stream_.begin(); doc_it != stream_.end(); ++doc_it) {
-      // doc.error() will inherit all errors from *doc_it and get_value.
-      // No need to check after each operation.
-      auto doc = (*doc_it).get_value();
-      if (auto err = doc.error()) {
-        abort_requested = true;
-        diagnostic::error("{}", error_message(err))
-          .note("skips invalid JSON '{}'", view)
-          .emit(*dh);
-        return;
-      }
-      if (arrays_of_objects_) {
-        auto arr = doc.value_unsafe().get_array();
-        if (arr.error()) {
-          abort_requested = true;
-          diagnostic::error("expected an array of objects")
-            .note("got: {}", view)
-            .emit(*dh);
-          return;
-=======
-  auto parse(const chunk& json_chunk,
-             parser_state& state) -> generator<table_slice> {
     // Whether to retry on a capacity error
     auto retry_capacity_failure = false;
     // How many documents passed the simdjson batch_size.
@@ -863,7 +520,7 @@
     auto view = buffer_.view();
     do {
       retry_capacity_failure = false;
-      auto err = this->parser_
+      auto err = json_parser
                    .iterate_many(view.data(), view.length(), current_batch_size)
                    .get(stream_);
       if (err) {
@@ -873,8 +530,8 @@
         buffer_.reset();
         diagnostic::warning("{}", error_message(err))
           .note("failed to parse")
-          .emit(this->ctrl_.diagnostics());
-        co_return;
+          .emit(*dh);
+        return;
       }
       auto current_document = size_t{};
       for (auto doc_it = stream_.begin(); doc_it != stream_.end(); ++doc_it) {
@@ -895,40 +552,21 @@
               break;
             }
           }
-          state.abort_requested = true;
+          abort_requested = true;
           diagnostic::error("{}", error_message(err))
             .note("skips invalid JSON '{}'", view)
-            .emit(this->ctrl_.diagnostics());
-          co_return;
->>>>>>> 15fdc275
+            .emit(*dh);
+          return;
         }
         ++completed_documents;
-        TENZIR_ASSERT(not doc.current_location().error());
-        const auto source = std::string_view{
-          doc.current_location().value_unsafe(),
-          view.data() + view.size(),
-        };
-        auto [action, slices] = this->handle_selector(*doc_it, source, state);
-        switch (action) {
-          case parser_action::skip:
-            continue;
-          case parser_action::parse:
-            break;
-          case parser_action::yield:
-            TENZIR_ASSERT(slices);
-            for (auto& slice : *slices) {
-              co_yield std::move(slice);
-            }
-        }
-        auto& builder = state.get_active_entry().builder;
         if (arrays_of_objects_) {
           auto arr = doc.value_unsafe().get_array();
           if (arr.error()) {
-            state.abort_requested = true;
+            abort_requested = true;
             diagnostic::error("expected an array of objects")
               .note("got: {}", view)
-              .emit(this->ctrl_.diagnostics());
-            co_return;
+              .emit(*dh);
+            return;
           }
           for (auto&& elem : arr.value_unsafe()) {
             TENZIR_ASSERT(not elem.current_location().error());
@@ -938,64 +576,31 @@
             };
             auto row = builder.record();
             auto success
-              = doc_parser{source, this->ctrl_, no_infer_, raw_}.parse_object(
-                elem.value_unsafe(), row);
+              = doc_parser{source, *dh}.parse_object(elem.value_unsafe(), row);
             if (not success) {
               // We already reported the issue.
               builder.remove_last();
               continue;
             }
-            if (auto slices = this->handle_max_rows(state)) {
-              for (auto& slice : *slices) {
-                co_yield std::move(slice);
-              }
-            }
           }
         } else {
-          auto row = builder.record();
-<<<<<<< HEAD
-          auto success = doc_parser{doc_it.source(), *dh}.parse_object(
-            elem.value_unsafe(), row);
-=======
           TENZIR_ASSERT(not doc.current_location().error());
           const auto source = std::string_view{
             doc.current_location().value_unsafe(),
             view.data() + view.size(),
           };
+          auto row = builder.record();
           auto success
-            = doc_parser{source, this->ctrl_, no_infer_, raw_}.parse_object(
-              doc.value_unsafe(), row);
->>>>>>> 15fdc275
+            = doc_parser{source, *dh}.parse_object(doc.value_unsafe(), row);
           if (not success) {
             // We already reported the issue.
             builder.remove_last();
             continue;
           }
-<<<<<<< HEAD
         }
-      } else {
-        auto row = builder.record();
-        auto success = doc_parser{doc_it.source(), *dh}.parse_object(
-          doc.value_unsafe(), row);
-        if (not success) {
-          // We already reported the issue.
-          builder.remove_last();
-          continue;
-        }
-      }
-    }
+      }
+    } while (retry_capacity_failure);
     handle_truncated_bytes();
-=======
-          if (auto slices = this->handle_max_rows(state)) {
-            for (auto& slice : *slices) {
-              co_yield std::move(slice);
-            }
-          }
-        }
-      }
-    } while (retry_capacity_failure);
-    handle_truncated_bytes(state);
->>>>>>> 15fdc275
   }
 
   void validate_completion() {
@@ -1494,54 +1099,14 @@
   json_printer printer_;
 };
 
-<<<<<<< HEAD
-=======
-class read_json_preset final : public virtual operator_factory_plugin {
-public:
-  read_json_preset(std::string name, std::string_view selector,
-                   std::optional<std::string> separator)
-    : name_{std::move(name)} {
-    args_.selector = parse_selector(selector, location::unknown);
-    if (separator) {
-      TENZIR_ASSERT(not separator->empty());
-      args_.unnest_separator = std::move(*separator);
-    }
-  }
-
-  auto name() const -> std::string override {
-    return name_;
-  }
-
+class read_json_plugin final
+  : public virtual operator_plugin2<parser_adapter<json_parser>> {
+public:
   auto
   make(invocation inv, session ctx) const -> failure_or<operator_ptr> override {
-    auto args = args_;
-    argument_parser2::operator_(name())
-      .add("no_extra_fields", args.no_infer)
-      .parse(inv, ctx)
-      .ignore();
-    return std::make_unique<parser_adapter<json_parser>>(
-      json_parser{std::move(args)});
-  }
-
-private:
-  std::string name_;
-  parser_args args_;
-};
-
->>>>>>> 15fdc275
-class read_json_plugin final
-  : public virtual operator_plugin2<parser_adapter<json_parser>> {
-public:
-  auto
-  make(invocation inv, session ctx) const -> failure_or<operator_ptr> override {
-<<<<<<< HEAD
     auto parser = argument_parser2::operator_(name());
     auto msb_parser = multi_series_builder_argument_parser{};
     msb_parser.add_all_to_parser(parser);
-=======
-    auto args = parser_args{};
-    auto selector = std::optional<located<std::string>>{};
->>>>>>> 15fdc275
     auto sep = std::optional<located<std::string>>{};
     std::optional<location> use_ndjson_mode;
     std::optional<location> use_gelf_mode;
