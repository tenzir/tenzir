//    _   _____   __________
//   | | / / _ | / __/_  __/     Visibility
//   | |/ / __ |_\ \  / /          Across
//   |___/_/ |_/___/ /_/       Space and Time
//
// SPDX-FileCopyrightText: (c) 2023 The Tenzir Contributors
// SPDX-License-Identifier: BSD-3-Clause

#include <tenzir/argument_parser.hpp>
#include <tenzir/arrow_utils.hpp>
#include <tenzir/as_bytes.hpp>
#include <tenzir/chunk.hpp>
#include <tenzir/concept/parseable/string/quoted_string.hpp>
#include <tenzir/concept/parseable/tenzir/pipeline.hpp>
#include <tenzir/detail/assert.hpp>
#include <tenzir/detail/installdirs.hpp>
#include <tenzir/detail/overload.hpp>
#include <tenzir/detail/posix.hpp>
#include <tenzir/detail/preserved_fds.hpp>
#include <tenzir/detail/scope_guard.hpp>
#include <tenzir/detail/strip_leading_indentation.hpp>
#include <tenzir/error.hpp>
#include <tenzir/generator.hpp>
#include <tenzir/logger.hpp>
#include <tenzir/pipeline.hpp>
#include <tenzir/plugin.hpp>
#include <tenzir/secret_resolution_utilities.hpp>
#include <tenzir/si_literals.hpp>
#include <tenzir/tql2/eval.hpp>
#include <tenzir/tql2/plugin.hpp>
#include <tenzir/type.hpp>

#include <arrow/api.h>
#include <arrow/io/api.h>
#include <arrow/ipc/api.h>
#include <boost/algorithm/string.hpp>
#include <boost/asio.hpp>
#include <boost/interprocess/sync/named_semaphore.hpp>
#include <caf/actor_system_config.hpp>
#include <caf/settings.hpp>

#include <filesystem>

<<<<<<< HEAD
=======
#if __has_include(<boost/process/v1/child.hpp>)

#  include <boost/process/v1/args.hpp>
#  include <boost/process/v1/async.hpp>
#  include <boost/process/v1/async_system.hpp>
#  include <boost/process/v1/child.hpp>
#  include <boost/process/v1/cmd.hpp>
#  include <boost/process/v1/env.hpp>
#  include <boost/process/v1/environment.hpp>
#  include <boost/process/v1/error.hpp>
#  include <boost/process/v1/exe.hpp>
#  include <boost/process/v1/group.hpp>
#  include <boost/process/v1/handles.hpp>
#  include <boost/process/v1/io.hpp>
#  include <boost/process/v1/pipe.hpp>
#  include <boost/process/v1/search_path.hpp>
#  include <boost/process/v1/shell.hpp>
#  include <boost/process/v1/spawn.hpp>
#  include <boost/process/v1/start_dir.hpp>
#  include <boost/process/v1/system.hpp>

namespace bp = boost::process::v1;

#else

#  include <boost/process.hpp>

namespace bp = boost::process;

#endif

>>>>>>> 5076a169
namespace tenzir::plugins::python {
namespace {

namespace bp = boost::process;

/// Arrow InputStream API implementation over a file descriptor.
class arrow_fd_wrapper : public ::arrow::io::InputStream {
public:
  explicit arrow_fd_wrapper(int fd) : fd_{fd} {
  }

  auto Close() -> ::arrow::Status override {
    int result = ::close(fd_);
    fd_ = -1;
    if (result != 0) {
      return ::arrow::Status::IOError("close(2): ", detail::describe_errno());
    }
    return ::arrow::Status::OK();
  }

  auto closed() const -> bool override {
    return fd_ == -1;
  }

  auto Tell() const -> ::arrow::Result<int64_t> override {
    return pos_;
  }

  auto Read(int64_t nbytes, void* out) -> ::arrow::Result<int64_t> override {
    auto bytes_read = detail::read(fd_, out, nbytes);
    if (! bytes_read) {
      return ::arrow::Status::IOError(fmt::to_string(bytes_read.error()));
    }
    auto sbytes = detail::narrow_cast<int64_t>(*bytes_read);
    pos_ += sbytes;
    return sbytes;
  }

  auto Read(int64_t nbytes)
    -> ::arrow::Result<std::shared_ptr<::arrow::Buffer>> override {
    ARROW_ASSIGN_OR_RAISE(auto buffer,
                          ::arrow::AllocateResizableBuffer(nbytes));
    ARROW_ASSIGN_OR_RAISE(int64_t bytes_read,
                          Read(nbytes, buffer->mutable_data()));
    ARROW_RETURN_NOT_OK(buffer->Resize(bytes_read, false));
    buffer->ZeroPadding();
    return buffer;
  }

private:
  int fd_ = -1;
  int64_t pos_ = 0;
};

constexpr auto PYTHON_SCAFFOLD = R"_(
from tenzir.tools.python_operator_executor import main

main()
)_";

struct config {
  // Implicit arguments passed to every invocation of `pip install`.
  std::optional<std::string> implicit_requirements = {};

  // Whether to create a virtualenv environment for the python
  // operator.
  bool create_venvs = true;

  template <class Inspector>
  friend auto inspect(Inspector& f, config& x) -> bool {
    auto venv_base_dir_str = std::string{};
    auto result
      = f.object(x)
          .pretty_name("tenzir.plugins.python.config")
          .fields(f.field("implicit-requirements", x.implicit_requirements),
                  f.field("create-venvs", x.create_venvs));
    return result;
  }
};

auto drain_pipe(bp::ipstream& pipe) -> std::string {
  auto result = std::string{};
  if (pipe.peek() == bp::ipstream::traits_type::eof()) {
    return result;
  }
  auto line = std::string{};
  while (std::getline(pipe, line)) {
    if (not result.empty()) {
      result += '\n';
    }
    result += line;
  }
  boost::trim(result);
  return result;
}

using code_or_path_t = located<std::variant<std::filesystem::path, secret>>;

class python_operator final : public crtp_operator<python_operator> {
public:
  python_operator() = default;

  explicit python_operator(struct config config, std::string requirements,
                           code_or_path_t code_or_path)
    : config_{std::move(config)},
      requirements_{std::move(requirements)},
      code_{std::move(code_or_path)} {
  }

  auto execute(generator<table_slice> input, operator_control_plane& ctrl) const
    -> generator<table_slice> {
    try {
      // Compute some config values delayed at runtime, because
      // `detail::install_datadir` and the venv base dir may be different
      // between the client and node process.
      auto implicit_requirements = std::string{};
      if (config_.implicit_requirements) {
        implicit_requirements = *config_.implicit_requirements;
      } else {
        implicit_requirements = std::string{
          detail::install_datadir() / "python"
          / fmt::format("tenzir-{}.{}.{}-py3-none-any.whl[operator]",
                        version::major, version::minor, version::patch)};
      }
      auto venv_base_dir = std::optional<std::filesystem::path>{};
      if (! config_.create_venvs) {
        venv_base_dir = std::nullopt;
      } else if (const auto* cache_dir
                 = get_if<std::string>(&ctrl.self().home_system().config(),
                                       "tenzir.cache-directory")) {
        venv_base_dir = std::filesystem::path{*cache_dir} / "python" / "venvs";
      } else {
        venv_base_dir = std::filesystem::temp_directory_path() / "tenzir"
                        / "python" / "venvs";
      }
      // Creating a pipeline through the API waits until a pipeline has started
      // up succesfully, which requires all individual execution nodes to have
      // started up immediately. This happens once the operator yielded for the
      // first time. We yield here immediately as creating the virtual
      // environment can take a fair amount of time, which empirically led to
      // 504 errors on app.tenzir.com, especially when viewing the dashboard
      // when many charts were using the Python operator.
      co_yield {};
      // Get the code to be executed.
      auto code = std::string{};
      if (auto* path = try_as<std::filesystem::path>(code_.inner)) {
        auto code_chunk = chunk::make_empty();
        if (auto err = read(*path, code_chunk)) {
          diagnostic::error(err)
            .note("failed to read code from file")
            .emit(ctrl.diagnostics());
        }
        code = std::string{reinterpret_cast<const char*>(code_chunk->data()),
                           code_chunk->size()};
      } else if (auto* secret = try_as<class secret>(code_.inner)) {
        co_yield ctrl.resolve_secrets_must_yield({make_secret_request(
          "code", *secret, code_.source, code, ctrl.diagnostics())});
      } else {
        TENZIR_UNREACHABLE();
      }
      code = detail::strip_leading_indentation(std::move(code));
      // Setup python prerequisites.
      bp::pipe std_out;
      bp::pipe std_in;
      bp::ipstream std_err;
      auto python_executable = bp::search_path("python3");
      auto env = bp::environment{boost::this_process::environment()};
      // Automatically create a virtualenv with all requirements preinstalled,
      // unless disabled by node config.
      auto maybe_venv = std::optional<std::filesystem::path>{};
      auto venv_cleanup = [&] {
        if (config_.create_venvs) {
          TENZIR_ASSERT(venv_base_dir);
          auto ec = std::error_code{};
          std::filesystem::create_directories(*venv_base_dir, ec);
          auto venv = fmt::format("{}/uvenv-XXXXXX", venv_base_dir->string());
          if (mkdtemp(venv.data()) == nullptr) {
            diagnostic::error("{}", detail::describe_errno())
              .note("failed to create a unique directory for the python "
                    "virtual environment in {}",
                    *venv_base_dir)
              .throw_();
          }
          auto venv_path = std::filesystem::path{venv};
          maybe_venv = venv_path;
          env["VIRTUAL_ENV"] = venv;
          env["UV_CACHE_DIR"]
            = (venv_base_dir->parent_path() / "cache" / "uv").string();
        }
        return detail::scope_guard([maybe_venv]() noexcept {
          if (maybe_venv) {
            std::error_code ec;
            auto exists = std::filesystem::exists(*maybe_venv, ec);
            if (ec) {
              // ctrl can already be gone, so we can't emit a diagnostic here.
              TENZIR_WARN("python operator failed to check for venv at {}: {}",
                          *maybe_venv, ec);
              return;
            }
            if (! exists) {
              return;
            }
            std::filesystem::remove_all(*maybe_venv, ec);
            if (ec) {
              // ctrl can already be gone, so we can't emit a diagnostic here.
              TENZIR_WARN("python operator failed to remove venv at {}: {}",
                          *maybe_venv, ec);
            }
          }
        });
      }();
      if (maybe_venv) {
#if TENZIR_ENABLE_BUNDLED_UV
        auto uv_executable = detail::install_libexecdir() / "uv";
#else
        auto uv_executable = bp::search_path("uv");
#endif
        if (uv_executable.empty()) {
          diagnostic::error("Failed to find uv").emit(ctrl.diagnostics());
          co_return;
        }
        auto venv_invocation = std::vector<std::string>{
          uv_executable.string(),
          "venv",
          maybe_venv->string(),
        };
        TENZIR_VERBOSE("creating a python venv with: '{}'",
                       fmt::join(venv_invocation, "' '"));
        if (bp::system(venv_invocation, env, bp::std_err > std_err,
                       detail::preserved_fds{{STDERR_FILENO}},
                       bp::detail::limit_handles_{})
            != 0) {
          auto venv_error = drain_pipe(std_err);
          // We need to delete the potentially broken venv here to make sure
          // that it doesn't stick around to break later runs of the python
          // operator.
          diagnostic::error("{}", venv_error)
            .note("failed to create virtualenv")
            .throw_();
        }
        auto pip_invocation = std::vector<std::string>{
          uv_executable.string(),
          "pip",
          "install",
          "-q",
        };
        // `split` creates an empty token in case the input was entirely
        // empty, but we don't want that so we need an extra guard.
        if (! implicit_requirements.empty()) {
          auto implicit_requirements_vec
            = detail::split_escaped(implicit_requirements, " ", "\\");
          pip_invocation.insert(pip_invocation.end(),
                                implicit_requirements_vec.begin(),
                                implicit_requirements_vec.end());
        }
        if (! requirements_.empty()) {
          auto requirements_vec = detail::split(requirements_, " ");
          pip_invocation.insert(pip_invocation.end(), requirements_vec.begin(),
                                requirements_vec.end());
        }
        std_err = bp::ipstream{};
        TENZIR_VERBOSE("installing python modules with: '{}'",
                       fmt::join(pip_invocation, "' '"));
        if (bp::system(pip_invocation, env, bp::std_err > std_err,
                       detail::preserved_fds{{STDOUT_FILENO, STDERR_FILENO}},
                       bp::detail::limit_handles_{})
            != 0) {
          auto pip_error = drain_pipe(std_err);
          diagnostic::error("{}", pip_error)
            .note("failed to install pip requirements")
            .throw_();
        }
        python_executable
          = std::filesystem::path{*maybe_venv} / "bin" / "python3";
      }
      bp::opstream codepipe; // pipe to transmit the code
      // If we redirect stderr to get error information, we need to switch to a
      // select()-style read loop to ensure python (or a child process) doesn't
      // deadlock when trying to write to stderr. So we use a separate pipe
      // that's only used by the python executor and has well-defined semantics.
      bp::ipstream errpipe;
      // TODO: Put this into a finalizer so it can be cleaned up correctly in
      // case of errors or other early returns.
      auto child = bp::child{
        python_executable,
        "-c",
        PYTHON_SCAFFOLD,
        fmt::to_string(codepipe.pipe().native_source()),
        fmt::to_string(errpipe.pipe().native_sink()),
        env,
        bp::std_out > std_out,
        bp::std_in < std_in,
        detail::preserved_fds{{STDIN_FILENO, STDOUT_FILENO, STDERR_FILENO,
                               codepipe.pipe().native_source(),
                               errpipe.pipe().native_sink()}},
        bp::detail::limit_handles_{}};
      ::close(codepipe.pipe().native_source());
      codepipe.pipe().assign_source(-1);
      if (code.empty()) {
        // The current implementation always expects a non-empty input.
        // Otherwise, it blocks forever on a `read` call.
        codepipe << " ";
      } else {
        codepipe << code;
      }
      codepipe.flush();
      // We need to close the file descriptor manually because the `close()`
      // member function of the codepipe doesn't do this.
      // The destructor of `codepipe` will try to close the file descriptors
      // unless they are set to -1.
      ::close(codepipe.pipe().native_sink());
      codepipe.pipe().assign_sink(-1);
      // Although we already closed the file descriptors of the codepipe we now
      // also close the wrapper object to make sure we don't leak any resources.
      codepipe.close();
      ::close(errpipe.pipe().native_sink());
      errpipe.pipe().assign_sink(-1);
      if (! child.running()) {
        auto python_error = drain_pipe(errpipe);
        diagnostic::error("{}", python_error)
          .note("python process exited with error")
          .throw_();
      }
      for (auto&& slice : input) {
        if (! child.running()) {
          auto python_error = drain_pipe(errpipe);
          diagnostic::error("{}", python_error)
            .note("python process exited with error")
            .throw_();
        }
        if (slice.rows() == 0) {
          co_yield {};
          continue;
        }
        auto original_schema_name = slice.schema().name();
        auto batch = to_record_batch(slice);
        auto stream = check(arrow::io::BufferOutputStream::Create());
        auto writer = check(arrow::ipc::MakeStreamWriter(
          stream, slice.schema().to_arrow_schema()));
        if (! writer->WriteRecordBatch(*batch).ok()) {
          diagnostic::error("failed to convert input batch to Arrow format")
            .note(
              "failed to write in conversion from input batch to Arrow format")
            .emit(ctrl.diagnostics());
          co_return;
        }
        if (auto status = writer->Close(); ! status.ok()) {
          diagnostic::error("{}", status.message())
            .note("failed to close writer in conversion from input batch to "
                  "Arrow format")
            .emit(ctrl.diagnostics());
          co_return;
        }
        auto result = stream->Finish();
        if (! result.status().ok()) {
          diagnostic::error("{}", result.status().message())
            .note(
              "failed to flush in conversion from input batch to Arrow format")
            .emit(ctrl.diagnostics());
          co_return;
        }
        std_in.write(reinterpret_cast<const char*>((*result)->data()),
                     detail::narrow<int>((*result)->size()));
        auto file = arrow_fd_wrapper{std_out.native_source()};
        auto reader = arrow::ipc::RecordBatchStreamReader::Open(&file);
        if (! reader.status().ok()) {
          auto python_error = drain_pipe(errpipe);
          diagnostic::error("{}", python_error)
            .note("python process exited with error")
            .emit(ctrl.diagnostics());
          co_return;
        }
        auto result_batch = (*reader)->ReadNext();
        if (! result_batch.status().ok()) {
          auto python_error = drain_pipe(errpipe);
          diagnostic::error("{}", python_error)
            .note("python process exited with error")
            .emit(ctrl.diagnostics());
          co_return;
        }
        // The writer on the other side writes an invalid record batch as
        // end-of-stream marker; we have to read it now to remove it from
        // the pipe.
        if (auto result = (*reader)->ReadNext(); ! result.ok()) {
          diagnostic::error("{}", result.status().message())
            .note("failed to read closing bytes")
            .emit(ctrl.diagnostics());
          co_return;
        }
        static_cast<void>((*reader)->Close());
        // Prepare the output.
        auto output = table_slice{result_batch->batch};
        auto new_type = type{original_schema_name, output.schema()};
        auto actual_result
          = arrow::RecordBatch::Make(new_type.to_arrow_schema(),
                                     static_cast<int64_t>(output.rows()),
                                     result_batch->batch->columns());
        output = table_slice{actual_result, new_type};
        co_yield output;
      }
      std_in.close();
    } catch (const std::exception& ex) {
      diagnostic::error("{}", ex.what()).emit(ctrl.diagnostics());
    }
    co_return;
  }

  auto
  operator()(generator<table_slice> input, operator_control_plane& ctrl) const
    -> generator<table_slice> {
    return execute(std::move(input), ctrl);
  }

  auto name() const -> std::string override {
    return "python";
  }

  auto location() const -> operator_location override {
    return operator_location::local;
  }

  auto optimize(expression const& /*filter*/, event_order order) const
    -> optimize_result override {
    return optimize_result::order_invariant(*this, order);
  }

  friend auto inspect(auto& f, python_operator& x) -> bool {
    return f.object(x)
      .pretty_name("tenzir.plugins.python.python-operator")
      .fields(f.field("config", x.config_),
              f.field("requirements", x.requirements_),
              f.field("code", x.code_));
  }

private:
  config config_ = {};
  std::string requirements_ = {};
  code_or_path_t code_ = {};
};

class plugin final : public virtual operator_plugin2<python_operator> {
public:
  struct config config = {};

<<<<<<< HEAD
  auto initialize(const record& plugin_config, const record& /*global_config*/)
=======
  auto initialize(const record& plugin_config, const record&)
>>>>>>> 5076a169
    -> caf::error override {
    auto create_virtualenv
      = try_get_or<bool>(plugin_config, "create-venvs", true);
    if (! create_virtualenv) {
      return create_virtualenv.error();
    }
    config.create_venvs = *create_virtualenv;
    if (auto const* implicit_requirements
        = get_if<std::string>(&plugin_config, "implicit-requirements")) {
      config.implicit_requirements = *implicit_requirements;
    }
    return {};
  }

  auto make(invocation inv, session ctx) const
    -> failure_or<operator_ptr> override {
    auto requirements = std::optional<std::string>{};
    auto code = std::optional<located<secret>>{};
    auto path = std::optional<located<std::string>>{};
    auto parser = argument_parser2::operator_("python")
                    .positional("code", code)
                    .named("file", path)
                    .named("requirements", requirements);
    TRY(parser.parse(inv, ctx));
    if (not path && not code) {
      diagnostic::error("must have either the `file` argument or inline code")
        .primary(inv.self)
        .usage(parser.usage())
        .docs(parser.docs())
        .emit(ctx);
      return failure::promise();
    }
    if (path && code) {
      diagnostic::error("cannot have `file` argument together with inline code")
        .primary(path->source)
        .primary(code->source)
        .usage(parser.usage())
        .docs(parser.docs())
        .emit(ctx);
      return failure::promise();
    }
    auto code_or_path = code_or_path_t{};
    if (code) {
      code_or_path.inner = std::move(code->inner);
      code_or_path.source = code->source;
    } else {
      code_or_path.inner = std::filesystem::path{path->inner};
      code_or_path.source = path->source;
    }
    if (not requirements) {
      requirements = "";
    }
    return std::make_unique<python_operator>(config, std::move(*requirements),
                                             std::move(code_or_path));
  }
};

} // namespace
} // namespace tenzir::plugins::python

TENZIR_REGISTER_PLUGIN(tenzir::plugins::python::plugin)<|MERGE_RESOLUTION|>--- conflicted
+++ resolved
@@ -41,8 +41,6 @@
 
 #include <filesystem>
 
-<<<<<<< HEAD
-=======
 #if __has_include(<boost/process/v1/child.hpp>)
 
 #  include <boost/process/v1/args.hpp>
@@ -74,11 +72,8 @@
 
 #endif
 
->>>>>>> 5076a169
 namespace tenzir::plugins::python {
 namespace {
-
-namespace bp = boost::process;
 
 /// Arrow InputStream API implementation over a file descriptor.
 class arrow_fd_wrapper : public ::arrow::io::InputStream {
@@ -519,11 +514,7 @@
 public:
   struct config config = {};
 
-<<<<<<< HEAD
-  auto initialize(const record& plugin_config, const record& /*global_config*/)
-=======
   auto initialize(const record& plugin_config, const record&)
->>>>>>> 5076a169
     -> caf::error override {
     auto create_virtualenv
       = try_get_or<bool>(plugin_config, "create-venvs", true);
