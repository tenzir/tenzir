--- conflicted
+++ resolved
@@ -1277,13 +1277,8 @@
       .connection_timeout(args_.connection_timeout->inner)
       .max_retry_count(args_.max_retry_count->inner)
       .retry_delay(args_.retry_delay->inner)
-<<<<<<< HEAD
-      .add_header_fields(std::move(headers))
+      .add_header_fields(headers)
       .request(args_.make_method().value(), body)
-=======
-      .add_header_fields(headers)
-      .request(args_.make_method().value(), payload)
->>>>>>> 5bde8187
       .or_else([&](const caf::error& e) {
         diagnostic::error("failed to make http request: {}", e)
           .primary(args_.op)
@@ -1865,11 +1860,7 @@
           .max_retry_count(args_.max_retry_count)
           .retry_delay(args_.retry_delay.inner)
           .add_header_fields(headers)
-<<<<<<< HEAD
           .request(*m, body)
-=======
-          .request(*m, payload)
->>>>>>> 5bde8187
           .or_else([&](const caf::error& e) {
             diagnostic::warning("failed to make http request: {}", e)
               .primary(args_.op)
