//    _   _____   __________
//   | | / / _ | / __/_  __/     Visibility
//   | |/ / __ |_\ \  / /          Across
//   |___/_/ |_/___/ /_/       Space and Time
//
// SPDX-FileCopyrightText: (c) 2023 The Tenzir Contributors
// SPDX-License-Identifier: BSD-3-Clause

#include "caf/net/actor_shell.hpp"
#include "tenzir/actors.hpp"
#include "tenzir/async.hpp"
#include "tenzir/compile_ctx.hpp"
#include "tenzir/detail/backtrace.hpp"
#include "tenzir/detail/weak_run_delayed.hpp"
#include "tenzir/exec/operator.hpp"
#include "tenzir/exec/operator_base.hpp"
#include "tenzir/finalize_ctx.hpp"
#include "tenzir/posix_filesystem.hpp"
#include "tenzir/substitute_ctx.hpp"

#include <tenzir/argument_parser.hpp>
#include <tenzir/exec/pipeline.hpp>
#include <tenzir/ir.hpp>
#include <tenzir/plugin.hpp>
#include <tenzir/series_builder.hpp>
#include <tenzir/tql2/plugin.hpp>
#include <tenzir/version.hpp>

#include <arrow/util/config.h>
#include <boost/version.hpp>
#include <caf/actor_companion.hpp>
#include <caf/actor_from_state.hpp>
#include <caf/scheduled_actor/flow.hpp>
#include <flatbuffers/base.h>
#include <folly/coro/Sleep.h>
#include <folly/debugging/symbolizer/Symbolizer.h>
#include <openssl/configuration.h>

#include <simdjson.h>
#include <xxhash.h>

#include <yaml-cpp/yaml.h>

namespace tenzir::plugins::version {

namespace {

auto make_version(const caf::settings& settings) -> table_slice {
  auto builder = series_builder{type{
    "tenzir.version",
    record_type{
      {"version", string_type{}},
      {"tag", string_type{}},
      {"major", uint64_type{}},
      {"minor", uint64_type{}},
      {"patch", uint64_type{}},
      {"features", list_type{string_type{}}},
      {
        "build",
        record_type{
          {"type", string_type{}},
          {"tree_hash", string_type{}},
          {"assertions", bool_type{}},
          {
            "sanitizers",
            record_type{
              {"address", bool_type{}},
              {"undefined_behavior", bool_type{}},
            },
          },
        },
      },
      {
        "dependencies",
        list_type{record_type{
          {"name", string_type{}},
          {"version", string_type{}},
        }},
      },
    },
  }};
  auto event = builder.record();
  event.field("version", tenzir::version::version);
  event.field("tag", tenzir::version::build_metadata);
  event.field("major", tenzir::version::major);
  event.field("minor", tenzir::version::minor);
  event.field("patch", tenzir::version::patch);
  auto features = event.field("features").list();
  for (const auto& feature : tenzir_features(check(to<record>(settings)))) {
    features.data(feature);
  }
  auto build = event.field("build").record();
  build.field("type").data(tenzir::version::build::type);
  build.field("tree_hash").data(tenzir::version::build::tree_hash);
  build.field("assertions").data(tenzir::version::build::has_assertions);
  auto sanitizers = build.field("sanitizers").record();
  sanitizers.field("address", tenzir::version::build::has_address_sanitizer);
  sanitizers.field("undefined_behavior",
                   tenzir::version::build::has_undefined_behavior_sanitizer);
  auto dependencies = event.field("dependencies").list();
#define X(name, version)                                                       \
  do {                                                                         \
    auto entry = dependencies.record();                                        \
    entry.field("name").data(#name);                                           \
    const auto version_string = std::string{(version)}; /*NOLINT*/             \
    if (not version_string.empty()) {                                          \
      entry.field("version").data(version_string);                             \
    }                                                                          \
  } while (false)
<<<<<<< HEAD
  X(arrow, fmt::format("{}.{}.{}", ARROW_VERSION_MAJOR, ARROW_VERSION_MINOR,
                       ARROW_VERSION_PATCH));
  X(boost, fmt::format("{}.{}.{}", BOOST_VERSION / 100000,
                       BOOST_VERSION / 100 % 1000, BOOST_VERSION % 100));
  X(caf, fmt::format("{}.{}.{}", CAF_MAJOR_VERSION, CAF_MINOR_VERSION,
                     CAF_PATCH_VERSION));
  X(fast_float, "");
  X(flatbuffers,
    fmt::format("{}.{}.{}", FLATBUFFERS_VERSION_MAJOR,
                FLATBUFFERS_VERSION_MINOR, FLATBUFFERS_VERSION_REVISION));
  X(fmt, fmt::format("{}.{}.{}", FMT_VERSION / 10000, FMT_VERSION % 10000 / 100,
                     FMT_VERSION % 100));
#if TENZIR_ENABLE_JEMALLOC
  X(jemalloc, JEMALLOC_VERSION);
#endif
=======
    X(arrow, fmt::format("{}.{}.{}", ARROW_VERSION_MAJOR, ARROW_VERSION_MINOR,
                         ARROW_VERSION_PATCH));
    X(boost, fmt::format("{}.{}.{}", BOOST_VERSION / 100000,
                         BOOST_VERSION / 100 % 1000, BOOST_VERSION % 100));
    X(caf, fmt::format("{}.{}.{}", CAF_MAJOR_VERSION, CAF_MINOR_VERSION,
                       CAF_PATCH_VERSION));
    X(fast_float, "");
    X(flatbuffers,
      fmt::format("{}.{}.{}", FLATBUFFERS_VERSION_MAJOR,
                  FLATBUFFERS_VERSION_MINOR, FLATBUFFERS_VERSION_REVISION));
    X(fmt, fmt::format("{}.{}.{}", FMT_VERSION / 10000,
                       FMT_VERSION % 10000 / 100, FMT_VERSION % 100));
>>>>>>> d8963855
#if TENZIR_ENABLE_LIBUNWIND
  X(libunwind, "");
#endif
  X(openssl, fmt::format("{}.{}.{}", OPENSSL_CONFIGURED_API / 10000,
                         OPENSSL_CONFIGURED_API % 10000 / 100,
                         OPENSSL_CONFIGURED_API % 100));
  X(re2, "");
  X(robin_map, "");
  X(simdjson, SIMDJSON_VERSION);
  X(spdlog, fmt::format("{}.{}.{}", SPDLOG_VER_MAJOR, SPDLOG_VER_MINOR,
                        SPDLOG_VER_PATCH));
  X(xxhash, fmt::format("{}.{}.{}", XXH_VERSION_MAJOR, XXH_VERSION_MINOR,
                        XXH_VERSION_RELEASE));
  X(yaml_cpp, "");
#undef X
  return builder.finish_assert_one_slice("tenzir.version");
}

class version_operator final : public crtp_operator<version_operator> {
public:
  version_operator() = default;

  auto operator()(operator_control_plane& ctrl) const
    -> generator<table_slice> {
    using T = exec_node_actor::base;
    co_yield make_version(content(ctrl.self().config()));
  }

  auto name() const -> std::string override {
    return "version";
  }

  auto location() const -> operator_location override {
    return operator_location::local;
  }

  auto optimize(expression const& filter, event_order order) const
    -> optimize_result override {
    (void)order;
    (void)filter;
    return do_not_optimize(*this);
  }

  auto internal() const -> bool override {
    return true;
  }

  friend auto inspect(auto& f, version_operator& x) -> bool {
    return f.object(x).fields();
  }
};

#if 0
class version_exec {
public:
  explicit version_exec(exec::operator_actor::pointer self,
                        exec::shutdown_handler_actor shutdown_handler,
                        exec::stop_handler_actor stop_handler)
    : self_{self},
      shutdown_handler_{std::move(shutdown_handler)},
      stop_handler_{std::move(stop_handler)} {
  }

  auto make_behavior() -> exec::operator_actor::behavior_type {
    return {
      [this](exec::handshake hs) -> caf::result<exec::handshake_response> {
        auto version = make_version(content(self_->config()));
        auto out
          = self_->observe(as<exec::stream<void>>(hs.input), 30, 10)
              .map([](exec::message<void> msg) -> exec::message<table_slice> {
                return msg;
              })
              // TODO: Concat keeps order. We just want to inject, so merge?
              .merge(self_->make_observable().just(
                exec::message<table_slice>{std::move(version)}))
              // TODO: This is quite bad.
              .concat_map([this](exec::message<table_slice> message) {
                // TODO: This should be sent after we send the table slice?
                auto out = std::vector<exec::message<table_slice>>{};
                if (is<table_slice>(message)) {
                  TENZIR_WARN("version completed, notifying executor");
                  self_
                    ->mail(atom::done_v)
                    // TODO: Timeout.
                    .request(shutdown_handler_, std::chrono::seconds{1})
                    .then(
                      []() {
                        TENZIR_WARN("shutdown notified");
                      },
                      [](caf::error err) {
                        TENZIR_WARN("ERROR: {}", err);
                      });
                  out.reserve(2);
                  out.push_back(std::move(message));
                  out.emplace_back(exec::exhausted{});
                  TENZIR_ASSERT(stop_handler_);
                  self_->mail(atom::stop_v)
                    .request(stop_handler_, caf::infinite)
                    .then(
                      [] {
                        TENZIR_WARN("stop notified");
                      },
                      [](caf::error err) {
                        TENZIR_WARN("ERROR: {}", err);
                      });
                } else {
                  out.reserve(1);
                  out.push_back(std::move(message));
                }
                return self_->make_observable().from_container(std::move(out));
              })
              .do_on_complete([] {
                TENZIR_WARN("version stream terminated");
              })
              .to_typed_stream("version-exec", std::chrono::milliseconds{1}, 1);
        return {std::move(out)};
      },
      [](exec::checkpoint) -> caf::result<void> {
        // no post-commit logic here
        return {};
      },
      [](atom::stop) -> caf::result<void> {
        // No need to react, we are one-shot anyway.
        return {};
      },
    };
  }

private:
  exec::operator_actor::pointer self_;
  exec::shutdown_handler_actor shutdown_handler_;
  exec::stop_handler_actor stop_handler_;
};
#else

// FIXME: Cannot make this final…
class version_exec : public exec::operator_base {
public:
  [[maybe_unused]] static constexpr auto name = "version";

  using exec::operator_base::operator_base;

  // operator_base virtual method implementations
  auto on_start() -> caf::result<void> override {
    // We don't care about demand and just deliver our message.
    TENZIR_WARN("version got start");
    send_version(1);
    return {};
  }

  void on_commit() override {
    TENZIR_INFO("version got commit");
  }

  void on_pull(uint64_t items) override {
    (void)items;
    TENZIR_WARN("??");
    TENZIR_TODO();
  }

  void on_stop() override {
    finish();
  }

  void on_push(table_slice slice) override {
    (void)slice;
    TENZIR_WARN("??");
    TENZIR_TODO();
  }

  void on_push(chunk_ptr chunk) override {
    (void)chunk;
    TENZIR_WARN("??");
    TENZIR_TODO();
  }

  auto serialize() -> chunk_ptr override {
    // TODO: What would the checkpoint say here?
    TENZIR_INFO("version got checkpoint");
    return {};
  }

  void on_done() override {
    // TODO: We can't get this since we are a source...
    TENZIR_WARN("??");
    TENZIR_TODO();
  }

private:
  void send_version(size_t count) {
    if (has_finished()) {
      return;
    }

    auto slice = make_version(content(self_->config()));
    // Pretend that we do this a couple of times.
    TENZIR_WARN("version pushes {} events", slice.rows());
    push(slice);
    if (count > 1) {
      // Repeat this a bit later.
      detail::weak_run_delayed(self_, std::chrono::seconds{1}, [this, count] {
        send_version(count - 1);
      });
      return;
    }
    finish();
  }
};
#endif

class Version final : public Operator<void, table_slice> {
public:
  auto start(OpCtx& ctx) -> Task<void> override {
    diagnostic::warning("HELLO from version").emit(ctx);
    // auto slice = make_version(caf::content(ctx.actor_system().config()));
    // co_await push(slice);
    TENZIR_INFO("leaving Version::start");
    co_return;
  }

  auto await_task() const -> Task<std::any> override {
    // This is just a test to see what happens if we want to return the version
    // a certain number of times with 1 second of sleep in between.
    if (count_ == total) {
      co_await folly::coro::sleep(std::chrono::years{1});
    }
    if (count_ != 0) {
      co_await folly::coro::sleep(std::chrono::milliseconds{200});
    }
    co_return {};
  }

  auto process_task(std::any result, Push<table_slice>& push, OpCtx& ctx)
    -> Task<void> override {
    // throw std::runtime_error{"oh no"};
    // auto fs = ctx.actor_system().spawn(posix_filesystem, "/");
    // auto license
    //   = co_await ctx
    //       .mail(atom::read_v,
    //             std::filesystem::path{"/Users/jannis/tenzir/LICENSE"})
    //       .request(fs);
    // if (license) {
    //   auto& chunk = *license;
    //   TENZIR_ERROR(
    //     "{}", std::string_view{reinterpret_cast<const char*>(chunk->data()),
    //                            chunk->size()});
    // } else {
    //   TENZIR_ERROR("got error");
    // }
    TENZIR_WARN("processing task with count == {}", count_);
    TENZIR_ASSERT(count_ < total);
    auto slice = make_version(caf::content(ctx.actor_system().config()));
    co_await push(slice);
    count_ += 1;
  }

  auto snapshot(Serde& serde) -> void override {
    serde("count", count_);
  }

  auto state() -> OperatorState override {
    TENZIR_ERROR("querying state of version with {}", count_);
    if (count_ == total) {
      return OperatorState::done;
    }
    return OperatorState::unspecified;
  }

private:
  static constexpr size_t total = 5;
  size_t count_ = 0;
};

class version_plan final : public plan::operator_base {
public:
  version_plan() = default;

  auto name() const -> std::string override {
    return "version_plan";
  }

  auto spawn(plan::operator_spawn_args args) const
    -> exec::operator_actor override {
    if (args.restore) {
      TENZIR_TODO();
    }
    return args.sys.spawn(caf::actor_from_state<version_exec>);
  }

  auto spawn() && -> AnyOperator override {
    TENZIR_WARN("spawning version plan");
    return Version{};
  }

  friend auto inspect(auto& f, version_plan& x) -> bool {
    return f.object(x).fields();
  }
};

class version_ir final : public ir::operator_base {
public:
  version_ir() = default;

  explicit version_ir(location self) : self_{self} {
  }

  auto name() const -> std::string override {
    return "version_ir";
  }

  auto substitute(substitute_ctx ctx, bool instantiate)
    -> failure_or<void> override {
    TENZIR_UNUSED(ctx, instantiate);
    return {};
  }

  auto finalize(finalize_ctx ctx) && -> failure_or<plan::pipeline> override {
    TENZIR_UNUSED(ctx);
    return std::make_unique<version_plan>();
  }

  auto infer_type(element_type_tag input, diagnostic_handler& dh) const
    -> failure_or<std::optional<element_type_tag>> override {
    // TODO: Refactor.
    if (not input.is<void>()) {
      diagnostic::error("expected void, got {}", input)
        .primary(main_location())
        .emit(dh);
      return failure::promise();
    }
    return tag_v<table_slice>;
  }

  auto main_location() const -> location override {
    return self_;
  }

  friend auto inspect(auto& f, version_ir& x) -> bool {
    return f.object(x).fields(f.field("self", x.self_));
  }

private:
  location self_;
};

class plugin final : public virtual operator_plugin<version_operator>,
                     public virtual operator_factory_plugin,
                     public virtual operator_compiler_plugin {
public:
  auto signature() const -> operator_signature override {
    return {.source = true};
  }

  auto parse_operator(parser_interface& p) const -> operator_ptr override {
    auto parser = argument_parser{"version", "https://docs.tenzir.com/"
                                             "operators/version"};
    parser.parse(p);
    return std::make_unique<version_operator>();
  }

  auto make(invocation inv, session ctx) const
    -> failure_or<operator_ptr> override {
    argument_parser2::operator_("version").parse(inv, ctx).ignore();
    return std::make_unique<version_operator>();
  }

  auto compile(ast::invocation inv, compile_ctx ctx) const
    -> failure_or<ir::operator_ptr> override {
    // TODO
    TENZIR_UNUSED(ctx);
    TENZIR_ASSERT(inv.args.empty());
    return std::make_unique<version_ir>(inv.op.get_location());
  }
};

} // namespace

} // namespace tenzir::plugins::version

TENZIR_REGISTER_PLUGIN(tenzir::plugins::version::plugin)
TENZIR_REGISTER_PLUGIN(
  tenzir::inspection_plugin<tenzir::ir::operator_base,
                            tenzir::plugins::version::version_ir>);
TENZIR_REGISTER_PLUGIN(
  tenzir::inspection_plugin<tenzir::plan::operator_base,
                            tenzir::plugins::version::version_plan>);<|MERGE_RESOLUTION|>--- conflicted
+++ resolved
@@ -107,23 +107,6 @@
       entry.field("version").data(version_string);                             \
     }                                                                          \
   } while (false)
-<<<<<<< HEAD
-  X(arrow, fmt::format("{}.{}.{}", ARROW_VERSION_MAJOR, ARROW_VERSION_MINOR,
-                       ARROW_VERSION_PATCH));
-  X(boost, fmt::format("{}.{}.{}", BOOST_VERSION / 100000,
-                       BOOST_VERSION / 100 % 1000, BOOST_VERSION % 100));
-  X(caf, fmt::format("{}.{}.{}", CAF_MAJOR_VERSION, CAF_MINOR_VERSION,
-                     CAF_PATCH_VERSION));
-  X(fast_float, "");
-  X(flatbuffers,
-    fmt::format("{}.{}.{}", FLATBUFFERS_VERSION_MAJOR,
-                FLATBUFFERS_VERSION_MINOR, FLATBUFFERS_VERSION_REVISION));
-  X(fmt, fmt::format("{}.{}.{}", FMT_VERSION / 10000, FMT_VERSION % 10000 / 100,
-                     FMT_VERSION % 100));
-#if TENZIR_ENABLE_JEMALLOC
-  X(jemalloc, JEMALLOC_VERSION);
-#endif
-=======
     X(arrow, fmt::format("{}.{}.{}", ARROW_VERSION_MAJOR, ARROW_VERSION_MINOR,
                          ARROW_VERSION_PATCH));
     X(boost, fmt::format("{}.{}.{}", BOOST_VERSION / 100000,
@@ -136,7 +119,6 @@
                   FLATBUFFERS_VERSION_MINOR, FLATBUFFERS_VERSION_REVISION));
     X(fmt, fmt::format("{}.{}.{}", FMT_VERSION / 10000,
                        FMT_VERSION % 10000 / 100, FMT_VERSION % 100));
->>>>>>> d8963855
 #if TENZIR_ENABLE_LIBUNWIND
   X(libunwind, "");
 #endif
