--- conflicted
+++ resolved
@@ -82,45 +82,9 @@
   }
 }
 
-<<<<<<< HEAD
 auto exec_impl(std::string content, std::unique_ptr<diagnostic_handler> diag,
                bool dump_ast, caf::actor_system& sys) -> caf::expected<void> {
   auto parsed = tql::parse(std::move(content), *diag);
-=======
-auto exec_command(const invocation& inv, caf::actor_system& sys)
-  -> caf::expected<void> {
-  const auto& args = inv.arguments;
-  if (args.size() != 1)
-    return caf::make_error(
-      ec::invalid_argument,
-      fmt::format("expected exactly one argument, but got {}", args.size()));
-  auto dump_ast = caf::get_or(inv.options, "tenzir.exec.dump-ast", false);
-  auto dump_error = caf::get_or(inv.options, "tenzir.exec.dump-error", false);
-  auto as_file = caf::get_or(inv.options, "tenzir.exec.file", false);
-  auto filename = std::string{};
-  auto content = std::string{};
-  if (as_file) {
-    filename = args[0];
-    auto result = detail::load_contents(filename);
-    if (!result) {
-      // TODO: Better error message.
-      return result.error();
-    }
-    content = std::move(*result);
-  } else {
-    filename = "<input>";
-    content = args[0];
-  }
-  if (dump_ast && dump_error) {
-    return caf::make_error(ec::invalid_argument,
-                           "cannot have both --dump-ast and --dump-error");
-  }
-  if (dump_error) {
-    return parse_and_dump_error(std::move(filename), std::move(content));
-  }
-  auto diag = make_diagnostic_printer(filename, content, true, std::cerr);
-  auto parsed = tql::parse(content, *diag);
->>>>>>> 146026a9
   if (not parsed) {
     if (not diag->has_seen_error()) {
       return caf::make_error(ec::unspecified,
@@ -176,10 +140,10 @@
     return caf::make_error(
       ec::invalid_argument,
       fmt::format("expected exactly one argument, but got {}", args.size()));
-  auto dump_ast = caf::get_or(inv.options, "vast.exec.dump-ast", false);
+  auto dump_ast = caf::get_or(inv.options, "tenzir.exec.dump-ast", false);
   auto dump_diagnostics
-    = caf::get_or(inv.options, "vast.exec.dump-diagnostics", false);
-  auto as_file = caf::get_or(inv.options, "vast.exec.file", false);
+    = caf::get_or(inv.options, "tenzir.exec.dump-diagnostics", false);
+  auto as_file = caf::get_or(inv.options, "tenzir.exec.file", false);
   auto filename = std::string{};
   auto content = std::string{};
   if (as_file) {
