# ----------------------------------------------------------------------------
#                                   libvast
# ----------------------------------------------------------------------------

configure_file(${CMAKE_CURRENT_SOURCE_DIR}/vast/config.hpp.in
               ${CMAKE_CURRENT_BINARY_DIR}/vast/config.hpp)

# Some CMake generators (e.g., XCode) require header files in
# addition to the sources.
file(GLOB_RECURSE libvast_headers "${CMAKE_CURRENT_SOURCE_DIR}/vast/*.hpp")

set(libvast_sources
  src/address.cpp
  src/attribute.cpp
  src/banner.cpp
  src/base.cpp
  src/bitmap.cpp
  src/chunk.cpp
  src/column_index.cpp
  src/column_major_matrix_table_slice_builder.cpp
  src/command.cpp
  src/compression.cpp
  src/concept/hashable/crc.cpp
  src/concept/hashable/xxhash.cpp
  src/data.cpp
  src/default_table_slice.cpp
  src/default_table_slice_builder.cpp
  src/defaults.cpp
  src/detail/add_error_categories.cpp
  src/detail/add_message_types.cpp
  src/detail/adjust_resource_consumption.cpp
  src/detail/compressedbuf.cpp
  src/detail/fdinbuf.cpp
  src/detail/fdistream.cpp
  src/detail/fdostream.cpp
  src/detail/fdoutbuf.cpp
  src/detail/fill_status_map.cpp
  src/detail/line_range.cpp
  src/detail/make_io_stream.cpp
  src/detail/mmapbuf.cpp
  src/detail/posix.cpp
  src/detail/string.cpp
  src/detail/system.cpp
  src/detail/terminal.cpp
  src/die.cpp
  src/error.cpp
  src/event.cpp
  src/ewah_bitmap.cpp
  src/expression.cpp
  src/expression_visitors.cpp
  src/filesystem.cpp
  src/format/bgpdump.cpp
  src/format/bro.cpp
  src/format/csv.cpp
  src/format/mrt.cpp
  src/format/reader.cpp
  src/format/test.cpp
  src/format/writer.cpp
  src/http.cpp
  src/ids.cpp
  src/json.cpp
  src/meta_index.cpp
  src/null_bitmap.cpp
  src/operator.cpp
  src/pattern.cpp
  src/port.cpp
  src/row_major_matrix_table_slice_builder.cpp
  src/schema.cpp
  src/segment.cpp
  src/segment_builder.cpp
  src/segment_store.cpp
  src/store.cpp
  src/subnet.cpp
  src/subset.cpp
  src/synopsis.cpp
  src/system/accountant.cpp
  src/system/application.cpp
  src/system/archive.cpp
  src/system/configuration.cpp
  src/system/connect_to_node.cpp
  src/system/consensus.cpp
  src/system/default_application.cpp
  src/system/dummy_consensus.cpp
  src/system/evaluator.cpp
  src/system/exporter.cpp
  src/system/importer.cpp
  src/system/index.cpp
  src/system/indexer.cpp
  src/system/indexer_stage_driver.cpp
  src/system/node.cpp
  src/system/partition.cpp
  src/system/profiler.cpp
  src/system/query_supervisor.cpp
  src/system/remote_command.cpp
  src/system/signal_monitor.cpp
  src/system/sink_command.cpp
  src/system/source_command.cpp
  src/system/spawn_archive.cpp
  src/system/spawn_arguments.cpp
  src/system/spawn_consensus.cpp
  src/system/spawn_exporter.cpp
  src/system/spawn_importer.cpp
  src/system/spawn_index.cpp
<<<<<<< HEAD
<<<<<<< HEAD
=======
  src/system/spawn_indexer.cpp
  src/system/spawn_metastore.cpp
>>>>>>> Parallelize the ingestion of table slices
=======
  src/system/spawn_indexer.cpp
>>>>>>> e6587bef
  src/system/spawn_node.cpp
  src/system/spawn_or_connect_to_node.cpp
  src/system/spawn_profiler.cpp
  src/system/spawn_sink.cpp
  src/system/spawn_source.cpp
  src/system/start_command.cpp
  src/system/table_indexer.cpp
  src/system/task.cpp
  src/system/tracker.cpp
  src/table_slice.cpp
  src/table_slice_builder.cpp
  src/time.cpp
  src/timestamp_synopsis.cpp
  src/to_events.cpp
  src/type.cpp
  src/uuid.cpp
  src/value.cpp
  src/value_index.cpp
  src/view.cpp
  src/wah_bitmap.cpp
)

if (VAST_HAVE_ARROW)
  set(libvast_sources ${libvast_sources} src/format/arrow.cpp)
endif ()

if (PCAP_FOUND)
  set(libvast_sources ${libvast_sources}
    src/system/pcap_reader_command.cpp
    src/system/pcap_writer_command.cpp
    src/format/pcap.cpp
  )
endif ()

add_library(libvast SHARED ${libvast_sources} ${libvast_headers})
set_target_properties(libvast
  PROPERTIES
  SOVERSION ${VERSION_MAJOR}
  VERSION ${VERSION_MAJOR}.${VERSION_MINOR}
  OUTPUT_NAME vast)

target_include_directories(libvast PUBLIC
  $<BUILD_INTERFACE:${CMAKE_CURRENT_BINARY_DIR}>
  $<BUILD_INTERFACE:${CMAKE_CURRENT_SOURCE_DIR}>
  $<BUILD_INTERFACE:${PROJECT_SOURCE_DIR}/aux/date/include>
  $<INSTALL_INTERFACE:${CMAKE_INSTALL_INCLUDEDIR}>
)
target_include_directories(libvast PRIVATE "${PROJECT_SOURCE_DIR}/aux")
target_link_libraries(libvast PUBLIC caf::core caf::io)
if (VAST_USE_OPENSSL)
  target_link_libraries(libvast PUBLIC caf::openssl)
endif ()

if (VAST_HAVE_ARROW)
  target_link_libraries(libvast PUBLIC ${ARROW_CORE_LIBRARIES} ${ARROW_PLASMA_LIBRARIES})
endif ()

if (VAST_ENABLE_ASSERTIONS)
  target_include_directories(libvast PUBLIC ${Backtrace_INCLUDE_DIRECTORIES})
  target_link_libraries(libvast PUBLIC ${Backtrace_LIBRARIES})
endif ()

if (SNAPPY_FOUND)
  target_link_libraries(libvast PRIVATE snappy::snappy)
endif ()

if (PCAP_FOUND)
  target_link_libraries(libvast PRIVATE pcap::pcap)
endif ()

# Always link with -lprofile if we have Gperftools.
if (GPERFTOOLS_FOUND)
  target_link_libraries(libvast PUBLIC gperftools::profiler)
endif ()

# Only link against tcmalloc if requested.
if (GPERFTOOLS_FOUND AND VAST_USE_PERFTOOLS_HEAP_PROFILER)
  target_link_libraries(libvast PUBLIC gperftools::tcmalloc)
endif ()

# Install libvast in PREFIX/lib and headers in PREFIX/include/vast.
install(TARGETS libvast
  EXPORT VASTTargets
  DESTINATION lib
)
install(DIRECTORY vast/
        DESTINATION include/vast FILES_MATCHING PATTERN "*.hpp")

# Install generated config header.
install(DIRECTORY "${CMAKE_CURRENT_BINARY_DIR}/vast/"
        DESTINATION include/vast FILES_MATCHING PATTERN "*.hpp")

# ----------------------------------------------------------------------------
#                                 unit tests
# ----------------------------------------------------------------------------

set(tests
  test/address.cpp
  test/binner.cpp
  test/bitmap.cpp
  test/bitmap_index.cpp
  test/bits.cpp
  test/bitvector.cpp
  test/byte.cpp
  test/cache.cpp
  test/chunk.cpp
  test/coder.cpp
  test/column_index.cpp
  test/command.cpp
  test/compressedbuf.cpp
  test/data.cpp
<<<<<<< HEAD
<<<<<<< HEAD
  test/detail/column_iterator.cpp
=======
  test/default_table_slice.cpp
  test/detail/algorithms.cpp
>>>>>>> Generalize fill_status_map
=======
  test/detail/algorithms.cpp
  test/detail/column_iterator.cpp
>>>>>>> e6587bef
  test/detail/flat_lru_cache.cpp
  test/detail/operators.cpp
  test/detail/set_operations.cpp
  test/detail/span.cpp
  test/endpoint.cpp
  test/error.cpp
  test/event.cpp
  test/expression.cpp
  test/expression_evaluation.cpp
  test/expression_parseable.cpp
  test/filesystem.cpp
  test/format/bro.cpp
  test/format/mrt.cpp
  test/format/writer.cpp
  test/hash.cpp
  test/http.cpp
  test/ids.cpp
  test/iterator.cpp
  test/json.cpp
  test/meta_index.cpp
  test/mmapbuf.cpp
  test/offset.cpp
  test/parse_data.cpp
  test/parseable.cpp
  test/pattern.cpp
  test/port.cpp
  test/printable.cpp
  test/range_map.cpp
  test/save_load.cpp
  test/schema.cpp
  test/scope_linked.cpp
  test/segment.cpp
  test/segment_store.cpp
  test/serialization.cpp
  test/stack.cpp
  test/string.cpp
  test/subnet.cpp
  test/synopsis.cpp
  test/system/archive.cpp
  test/system/consensus.cpp
  test/system/datagram_source.cpp
  test/system/dummy_consensus.cpp
  test/system/evaluator.cpp
  test/system/exporter.cpp
  test/system/importer.cpp
  test/system/index.cpp
  test/system/indexer.cpp
  test/system/indexer_stage_driver.cpp
  test/system/key_value_store.cpp
  test/system/partition.cpp
  test/system/queries.cpp
  test/system/query_supervisor.cpp
  test/system/replicated_store.cpp
  test/system/sink.cpp
  test/system/source.cpp
  test/system/table_indexer.cpp
  test/system/task.cpp
  test/table_slice.cpp
  test/time.cpp
  test/type.cpp
  test/uuid.cpp
  test/value.cpp
  test/value_index.cpp
  test/vector_map.cpp
  test/vector_set.cpp
  test/view.cpp
  test/word.cpp
)

if (VAST_HAVE_ARROW)
  set(tests ${tests} test/format/arrow.cpp)
endif ()

<<<<<<< HEAD
if (VAST_HAVE_PCAP)
  set(tests ${tests} test/format/pcap.cpp)
endif ()

=======
>>>>>>> e6587bef
#
# Generate CMake tests
#

if (NOT NO_UNIT_TESTS)
  # Add vast-test executable.
  add_executable(vast-test ${tests})
  target_link_libraries(vast-test libvast_test libvast ${CMAKE_THREAD_LIBS_INIT})
  # Helper macro to construct a CMake test from a VAST test suite.
  macro(make_test suite)
    string(REPLACE " " "_" test_name ${suite})
    set(vast_test ${EXECUTABLE_OUTPUT_PATH}/vast-test)
    add_test(${test_name} ${vast_test} -v 3 -r 600 -s "^${suite}$" ${ARGN})
  endmacro()
  # Find all test suites.
  foreach(test ${tests})
    file(STRINGS ${test} contents)
    foreach(line ${contents})
      if ("${line}" MATCHES "SUITE")
        string(REGEX REPLACE "#define SUITE \(.*\)" "\\1" suite ${line})
        list(APPEND suites ${suite})
      endif()
    endforeach()
  endforeach()
  list(REMOVE_DUPLICATES suites)
  # Enable unit testing via CMake/CTest and add all test suites.
  enable_testing()
  foreach(suite ${suites})
    make_test("${suite}")
  endforeach ()
endif ()<|MERGE_RESOLUTION|>--- conflicted
+++ resolved
@@ -23,7 +23,6 @@
   src/concept/hashable/crc.cpp
   src/concept/hashable/xxhash.cpp
   src/data.cpp
-  src/default_table_slice.cpp
   src/default_table_slice_builder.cpp
   src/defaults.cpp
   src/detail/add_error_categories.cpp
@@ -101,15 +100,7 @@
   src/system/spawn_exporter.cpp
   src/system/spawn_importer.cpp
   src/system/spawn_index.cpp
-<<<<<<< HEAD
-<<<<<<< HEAD
-=======
   src/system/spawn_indexer.cpp
-  src/system/spawn_metastore.cpp
->>>>>>> Parallelize the ingestion of table slices
-=======
-  src/system/spawn_indexer.cpp
->>>>>>> e6587bef
   src/system/spawn_node.cpp
   src/system/spawn_or_connect_to_node.cpp
   src/system/spawn_profiler.cpp
@@ -221,17 +212,8 @@
   test/command.cpp
   test/compressedbuf.cpp
   test/data.cpp
-<<<<<<< HEAD
-<<<<<<< HEAD
   test/detail/column_iterator.cpp
-=======
-  test/default_table_slice.cpp
   test/detail/algorithms.cpp
->>>>>>> Generalize fill_status_map
-=======
-  test/detail/algorithms.cpp
-  test/detail/column_iterator.cpp
->>>>>>> e6587bef
   test/detail/flat_lru_cache.cpp
   test/detail/operators.cpp
   test/detail/set_operations.cpp
@@ -305,13 +287,10 @@
   set(tests ${tests} test/format/arrow.cpp)
 endif ()
 
-<<<<<<< HEAD
 if (VAST_HAVE_PCAP)
   set(tests ${tests} test/format/pcap.cpp)
 endif ()
 
-=======
->>>>>>> e6587bef
 #
 # Generate CMake tests
 #
