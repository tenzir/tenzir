--- conflicted
+++ resolved
@@ -33,24 +33,8 @@
 #include "vast/json.hpp"
 #include "vast/logger.hpp"
 #include "vast/system/accountant.hpp"
-<<<<<<< HEAD
-<<<<<<< HEAD
-<<<<<<< HEAD
-#include "vast/system/consensus.hpp"
-<<<<<<< HEAD
-=======
-#include "vast/system/node.hpp"
->>>>>>> Remove unused include
-#include "vast/system/spawn.hpp"
-=======
-=======
 #include "vast/system/node.hpp"
 #include "vast/system/raft.hpp"
->>>>>>> Rename consensus.hpp to raft.hpp
-=======
-#include "vast/system/node.hpp"
-#include "vast/system/raft.hpp"
->>>>>>> e6587bef
 #include "vast/system/spawn_archive.hpp"
 #include "vast/system/spawn_arguments.hpp"
 #include "vast/system/spawn_consensus.hpp"
@@ -62,10 +46,6 @@
 #include "vast/system/spawn_profiler.hpp"
 #include "vast/system/spawn_sink.hpp"
 #include "vast/system/spawn_source.hpp"
-<<<<<<< HEAD
->>>>>>> Split enormous spawn.(h|c)pp into multiple files
-=======
->>>>>>> e6587bef
 
 using namespace caf;
 
@@ -124,64 +104,6 @@
   return caf::none;
 }
 
-<<<<<<< HEAD
-<<<<<<< HEAD
-// Queries registered components for various status information.
-caf::message status_command(const command&, caf::actor_system&,
-                            caf::config_value_map&, command::argument_iterator,
-                            command::argument_iterator) {
-  auto rp = this_node->make_response_promise();
-  this_node->request(this_node->state.tracker, infinite, get_atom::value).then(
-    [=, self = this_node](const registry& reg) mutable {
-      json::object result;
-      for (auto& peer : reg.components) {
-        json::array xs;
-        for (auto& pair : peer.second)
-          xs.push_back(json{pair.second.label});
-        result.emplace(peer.first, std::move(xs));
-      }
-      auto& sys = self->system();
-      json::object sys_stats;
-      sys_stats.emplace("running-actors", sys.registry().running());
-      sys_stats.emplace("detached-actors", sys.detached_actors());
-      sys_stats.emplace("worker-threads", sys.scheduler().num_workers());
-      result.emplace("system", std::move(sys_stats));
-      rp.deliver(to_string(json{std::move(result)}));
-    },
-    [=](caf::error& err) mutable {
-      rp.deliver(std::move(err));
-=======
-void collect_component_status(node_ptr self,
-                              caf::response_promise status_promise,
-                              registry& reg) {
-  // Shared state between our response handlers.
-  struct req_state_t {
-    // Keeps track of how many requests are pending.
-    size_t pending = 0;
-    // Promise to the original client request.
-    caf::response_promise rp;
-    // Maps nodes to a map associating components with status information.
-    caf::config_value_map content;
-  };
-  auto req_state = std::make_shared<req_state_t>();
-  req_state->rp = std::move(status_promise);
-  // Pre-fill our result with system stats.
-  auto& sys_stats = req_state->content["system"];
-  auto& sys = self->system();
-  sys_stats.emplace("running-actors", sys.registry().running());
-  sys_stats.emplace("detached-actors", sys.detached_actors());
-  sys_stats.emplace("worker-threads", sys.scheduler().num_workers());
-  // Send out requests and collects answers.
-  for (auto& [node_name, state_map] : reg.components) {
-    req_state->pending += state_map.size();
-    for (auto& kvp : state_map) {
-      auto& comp_state = kvp.second;
-      // Skip the tracker. It has no interesting state.
-      if (comp_state.label == "tracker") {
-        req_state->pending -= 1;
-        continue;
-      }
-=======
 void collect_component_status(node_actor* self,
                               caf::response_promise status_promise,
                               registry& reg) {
@@ -212,7 +134,6 @@
         req_state->pending -= 1;
         continue;
       }
->>>>>>> e6587bef
       self->request(comp_state.actor, infinite, status_atom::value).then(
         [=, lbl = comp_state.label, nn = node_name]
         (caf::config_value::dictionary& xs) mutable {
@@ -232,22 +153,14 @@
   }
 }
 
-<<<<<<< HEAD
-void status(node_ptr self, message /* args */) {
-=======
 caf::message status_command(const command&, caf::actor_system&,
                             caf::config_value_map&, command::argument_iterator,
                             command::argument_iterator) {
   auto self = this_node;
->>>>>>> e6587bef
   auto rp = self->make_response_promise();
   self->request(self->state.tracker, infinite, get_atom::value).then(
     [=](registry& reg) mutable {
       collect_component_status(self, std::move(rp), reg);
-<<<<<<< HEAD
->>>>>>> Query all components for detailled status
-=======
->>>>>>> e6587bef
     }
   );
   return caf::none;
