{
  "name": "tenzir-plugins",
  "url": "git@github.com:tenzir/tenzir-plugins",
  "ref": "main",
<<<<<<< HEAD
  "rev": "a4c9bbfba341d006885fe1a9ab1762d283142943",
=======
  "rev": "065625573e22f3b6d2cd67106129a512de27d02f",
>>>>>>> 31790d35
  "submodules": true,
  "shallow": true,
  "allRefs": true
}<|MERGE_RESOLUTION|>--- conflicted
+++ resolved
@@ -2,11 +2,7 @@
   "name": "tenzir-plugins",
   "url": "git@github.com:tenzir/tenzir-plugins",
   "ref": "main",
-<<<<<<< HEAD
-  "rev": "a4c9bbfba341d006885fe1a9ab1762d283142943",
-=======
-  "rev": "065625573e22f3b6d2cd67106129a512de27d02f",
->>>>>>> 31790d35
+  "rev": "83f640ab06f09c2fd8728220dcb639b1e03c6efa",
   "submodules": true,
   "shallow": true,
   "allRefs": true
