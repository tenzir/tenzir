--- conflicted
+++ resolved
@@ -2,11 +2,7 @@
   "name": "tenzir-plugins",
   "url": "git@github.com:tenzir/tenzir-plugins",
   "ref": "main",
-<<<<<<< HEAD
-  "rev": "6489a309492c0da83f1a3fbf3b7ff706ecb6cee8",
-=======
-  "rev": "d934501cf60785883d58764c262b0edaa7e6dd79",
->>>>>>> d81dcc62
+  "rev": "a4c9bbfba341d006885fe1a9ab1762d283142943",
   "submodules": true,
   "shallow": true,
   "allRefs": true
