# -- dependencies --------------------------------------------------------------

FROM python:3.10-slim-bullseye AS dependencies
LABEL maintainer="engineering@tenzir.com"

ENV CC="gcc-10" \
    CXX="g++-10"

WORKDIR /tmp/vast

<<<<<<< HEAD
# TODO: Once we upgrade the image to Debian Bookworm, install python3-poetry
# instead of installing poetry from pip.
RUN echo 'deb http://deb.debian.org/debian bullseye-backports main' \
      > /etc/apt/sources.list.d/backports.list && \
    apt-get update && \
    apt-get -y --no-install-recommends install \
      build-essential \
      ca-certificates \
      cmake/bullseye-backports \
      cmake-data/bullseye-backports \
      flatbuffers-compiler-dev \
      g++-10 \
      gcc-10 \
      git-core \
      gnupg2 \
      jq \
      libasio-dev \
      libcaf-dev \
      libbroker-dev \
      libflatbuffers-dev \
      libfmt-dev \
      libpcap-dev tcpdump \
      libhttp-parser-dev \
      libsimdjson-dev \
      libspdlog-dev \
      libssl-dev \
      libunwind-dev \
      libyaml-cpp-dev \
      libxxhash-dev \
      lsb-release \
      ninja-build \
      pkg-config \
      python3-dev \
      python3-pip \
      python3-venv \
      robin-map-dev \
      wget && \
    wget "https://apache.jfrog.io/artifactory/arrow/$(lsb_release --id --short | tr 'A-Z' 'a-z')/apache-arrow-apt-source-latest-$(lsb_release --codename --short).deb" && \
    apt-get -y --no-install-recommends install \
      ./apache-arrow-apt-source-latest-$(lsb_release --codename --short).deb && \
    apt-get update && \
    apt-get -y --no-install-recommends install libarrow-dev=9.0.0-1 libprotobuf-dev libparquet-dev=9.0.0-1 && \
    python3 -m pip install --upgrade poetry && \
    rm -rf /var/lib/apt/lists/* *.deb
=======
COPY scripts ./scripts

RUN ./scripts/debian/install-dev-dependencies.sh && rm -rf /var/lib/apt/lists/*
>>>>>>> 9b7cafb9

# VAST
COPY changelog ./changelog
COPY cmake ./cmake
COPY examples ./examples
COPY libvast ./libvast
COPY libvast_test ./libvast_test
COPY plugins ./plugins
COPY python ./python
COPY schema ./schema
COPY tools ./tools
COPY vast ./vast
COPY CMakeLists.txt LICENSE VAST.spdx README.md VERSIONING.md \
     vast.yaml.example version.json ./

# Resolve repository-internal symlinks.
# TODO: We should try to get rid of these long-term, as Docker does not work
# well with repository-internal symlinks. The the integration test symlinks we
# can get rid of by copying the integration test directory to the build
# directory when building VAST.
RUN ln -sf ../../vast/integration/data/ plugins/pcap/data/ && \
    ln -sf ../../vast/integration/data/ plugins/sigma/integration/data/ && \
    ln -sf ../vast/integration/misc/scripts/print-arrow.py scripts/print-arrow.py && \
    ln -sf ../../../schema/types/base.schema libvast_test/artifacts/schemas/base.schema && \
    ln -sf ../../../schema/types/suricata.schema libvast_test/artifacts/schemas/suricata.schema

# -- development ---------------------------------------------------------------

FROM dependencies AS development

ENV PREFIX="/opt/tenzir/vast" \
    PATH="/opt/tenzir/vast/bin:${PATH}" \
    CC="gcc-10" \
    CXX="g++-10" \
    VAST_DB_DIRECTORY="/var/lib/vast" \
    VAST_LOG_FILE="/var/log/vast/server.log"

# Additional arguments to be passed to CMake.
ARG VAST_BUILD_OPTIONS

RUN cmake -B build -G Ninja \
      ${VAST_BUILD_OPTIONS} \
      -D CMAKE_INSTALL_PREFIX:STRING="$PREFIX" \
      -D CMAKE_BUILD_TYPE:STRING="Release" \
      -D VAST_ENABLE_UNIT_TESTS:BOOL="OFF" \
      -D VAST_ENABLE_DEVELOPER_MODE:BOOL="OFF" \
      -D VAST_ENABLE_BUNDLED_CAF:BOOL="ON" \
      -D VAST_ENABLE_MANPAGES:BOOL="OFF" \
      -D VAST_ENABLE_PYTHON_BINDINGS_DEPENDENCIES:BOOL="ON" \
      -D VAST_PLUGINS:STRING="plugins/*" && \
    cmake --build build --parallel && \
    cmake --install build --strip && \
    rm -rf build

RUN mkdir -p $PREFIX/etc/vast /var/log/vast /var/lib/vast

EXPOSE 42000/tcp

WORKDIR /var/lib/vast
VOLUME ["/var/lib/vast"]

ENTRYPOINT ["vast"]
CMD ["--help"]

# -- production ----------------------------------------------------------------

FROM python:3.10-slim-bullseye AS production

# When changing these, make sure to also update the entries in the flake.nix
# file.
ENV PREFIX="/opt/tenzir/vast" \
    PATH="/opt/tenzir/vast/bin:${PATH}" \
    VAST_DB_DIRECTORY="/var/lib/vast" \
    VAST_LOG_FILE="/var/log/vast/server.log"

RUN useradd --system --user-group vast
COPY --from=development --chown=vast:vast $PREFIX/ $PREFIX/
COPY --from=development --chown=vast:vast /var/lib/vast/ /var/lib/vast
COPY --from=development --chown=vast:vast /var/log/vast/ /var/log/vast

RUN apt-get update && \
    apt-get -y --no-install-recommends install \
      ca-certificates \
      gnupg2 \
      libasan5 \
      libcaf-core0.17 \
      libcaf-io0.17 \
      libcaf-openssl0.17 \
      libc++1 \
      libc++abi1 \
      libflatbuffers1 \
      libfmt7 \
      libhttp-parser2.9 \
      libpcap0.8 \
      libsimdjson5 \
      libspdlog1 \
      libunwind8 \
      libyaml-cpp0.6 \
      libxxhash-dev \
      lsb-release \
      openssl \
      robin-map-dev \
      wget && \
    wget "https://apache.jfrog.io/artifactory/arrow/$(lsb_release --id --short | tr 'A-Z' 'a-z')/apache-arrow-apt-source-latest-$(lsb_release --codename --short).deb" && \
    apt-get -y --no-install-recommends install \
      ./apache-arrow-apt-source-latest-$(lsb_release --codename --short).deb && \
    apt-get update && \
    apt-get -y --no-install-recommends install libarrow1000 libparquet1000 && \
    rm -rf /var/lib/apt/lists/*

USER vast:vast

EXPOSE 42000/tcp
WORKDIR /var/lib/vast
VOLUME ["/var/lib/vast"]

ENTRYPOINT ["vast"]
CMD ["--help"]<|MERGE_RESOLUTION|>--- conflicted
+++ resolved
@@ -8,56 +8,9 @@
 
 WORKDIR /tmp/vast
 
-<<<<<<< HEAD
-# TODO: Once we upgrade the image to Debian Bookworm, install python3-poetry
-# instead of installing poetry from pip.
-RUN echo 'deb http://deb.debian.org/debian bullseye-backports main' \
-      > /etc/apt/sources.list.d/backports.list && \
-    apt-get update && \
-    apt-get -y --no-install-recommends install \
-      build-essential \
-      ca-certificates \
-      cmake/bullseye-backports \
-      cmake-data/bullseye-backports \
-      flatbuffers-compiler-dev \
-      g++-10 \
-      gcc-10 \
-      git-core \
-      gnupg2 \
-      jq \
-      libasio-dev \
-      libcaf-dev \
-      libbroker-dev \
-      libflatbuffers-dev \
-      libfmt-dev \
-      libpcap-dev tcpdump \
-      libhttp-parser-dev \
-      libsimdjson-dev \
-      libspdlog-dev \
-      libssl-dev \
-      libunwind-dev \
-      libyaml-cpp-dev \
-      libxxhash-dev \
-      lsb-release \
-      ninja-build \
-      pkg-config \
-      python3-dev \
-      python3-pip \
-      python3-venv \
-      robin-map-dev \
-      wget && \
-    wget "https://apache.jfrog.io/artifactory/arrow/$(lsb_release --id --short | tr 'A-Z' 'a-z')/apache-arrow-apt-source-latest-$(lsb_release --codename --short).deb" && \
-    apt-get -y --no-install-recommends install \
-      ./apache-arrow-apt-source-latest-$(lsb_release --codename --short).deb && \
-    apt-get update && \
-    apt-get -y --no-install-recommends install libarrow-dev=9.0.0-1 libprotobuf-dev libparquet-dev=9.0.0-1 && \
-    python3 -m pip install --upgrade poetry && \
-    rm -rf /var/lib/apt/lists/* *.deb
-=======
 COPY scripts ./scripts
 
 RUN ./scripts/debian/install-dev-dependencies.sh && rm -rf /var/lib/apt/lists/*
->>>>>>> 9b7cafb9
 
 # VAST
 COPY changelog ./changelog
