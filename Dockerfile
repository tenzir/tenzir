--- conflicted
+++ resolved
@@ -25,18 +25,15 @@
   apt-get -qq update
 RUN apt-get -qqy install libflatbuffers-dev flatbuffers-compiler-dev
 
-<<<<<<< HEAD
 # spdlog
 RUN echo "deb http://deb.debian.org/debian buster-backports main" | tee -a /etc/apt/sources.list && apt-get -qq update
 RUN apt-get -qqy -t buster-backports install libfmt-dev libspdlog-dev
-=======
 # Apache Arrow (c.f. https://arrow.apache.org/install/)
 # TODO: Arrow CMake is broken for 2.0 on Debian/Ubuntu. Switch to 3.0 once available
 RUN wget https://apache.bintray.com/arrow/debian/pool/buster/main/a/apache-arrow-archive-keyring/apache-arrow-archive-keyring_1.0.1-1_all.deb && \
   apt-get -qqy install ./apache-arrow-archive-keyring_1.0.1-1_all.deb && \
   apt-get -qq update && \
   apt-get -qqy install libarrow-dev=1.0.1-1
->>>>>>> 9db6f36c
 
 # VAST
 WORKDIR $BUILD_DIR/vast
