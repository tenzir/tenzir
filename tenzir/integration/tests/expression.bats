: "${BATS_TEST_TIMEOUT:=10}"

setup() {
  bats_load_library bats-support
  bats_load_library bats-assert
  bats_load_library bats-tenzir

  export TENZIR_TQL2=true
}

@test "add" {
  check tenzir -f /dev/stdin <<EOF
from {}

x0 = 1 + 2
x1 = uint("1") + 2
x2 = 1 + uint("2")
x3 = uint("1") + uint("2")
x4 = 9223372036854775807 + 1
x5 = 18446744073709551615
x6 = x5 + 1
x7 = 1.0 + 2.0
x8 = 1.0 + 2
x9 = uint("1") + 2.0
x10 = "a" + "b"
x11 = "a" + 123
// TODO: String wrapping should not be necessary.
x12 = int("-9223372036854775808") + -1
x13 = null + 1
x14 = int(null) + 1

write_json
EOF
}

@test "record spread" {
  check tenzir -f '/dev/stdin' <<EOF
from {}
x = {...this, x: 1}
y = {y: 2, ...this}
z = {...x, ...42, ...y}
write_json
EOF
}

@test "list spread" {
  check tenzir -f '/dev/stdin' <<EOF
from \
  {x: []},
  {x: [1]},
  {x: [1, 2]}
y = [...x]
z = [...x, 3, ...y, ...42]
EOF
}

@test "record indexing" {
  echo '
  {"x": {"x": 1}, "y": "x"}
  {"x": {"x": "1"}, "y": "x"}
  {"x": {"x": 1}}
  {"x": {}, "y": "x"}
  {"y": "x"}
  {}' |
    check tenzir 'read_json | z = x[y]'
}

@test "list indexing" {
  check tenzir -f '/dev/stdin' <<EOF
from \
  { a: [1, 2, 3] },
  { a: [4, 5] }
b = a[0]
c = a[2]
d = a[-1]
e = a[-3]
EOF
}

<<<<<<< HEAD
@test "length method" {
  check tenzir -f '/dev/stdin' <<EOF
from \
  { x: null },
  { x: [] },
  { x: [1, 2, 3] }
y = x.length()
EOF
}

=======
>>>>>>> e0133ee8
@test "list construction" {
  check tenzir -f '/dev/stdin' <<EOF
from {
  x0: [],
  x1: [null],
  x2: [null, null],
  x3: [null, 42],
  x4: [42, null],
  x5: [{}, {}],
  x6: [{a: 42}, {a: 42}],
  x7: [{a: 42}, {b: 42}],
  x8: [{a: null}, {b: 42, a: 42}],
  x9: [[], []],
  x10: [[], [42]],
  x11: [[{x: 42}], [{y: 42}]],
  x12: [{}, []],
  x13: [123, "abc"],
  x14: [[{x: 123}], [{x: "abc"}]],
}
write_json
EOF
}

@test "numeric si prefixes" {
  check tenzir -f '/dev/stdin' <<EOF
from {
  x0: 1Mi,
  x1: -1M,
  x2: 1.2k,
  x3: -1.234k,
  x4: 1.2345k,
  x5: -1.0000000000003k,
  x6: 17.5E,
  x7: 18.5E,
}
write_json
EOF
}

@test "in list" {
  check tenzir -f /dev/stdin <<EOF
  from "${INPUTSDIR}/json/lists.json"
  exists = x in y
  not_exists = x not in y
EOF

  check tenzir -f /dev/stdin <<EOF
  from {}
  yf = 1 * 2 in [1]
  yt = 1 * 2 in [2]
  xt = 1 * 2 not in [1]
  xf = 1 * 2 not in [2]
EOF
}

@test "ip in subnet" {
  check tenzir -f /dev/stdin <<EOF
from \
  {x: 1.2.3.4, y: 1.2.3.4/16},
  {x: 1.2.3.4, y: 4.5.6.7/16},
  {x: 1.2.3.4, y: subnet(null)},
  {x: ip(null), y: 4.5.6.7/16},
  {x: ip(null), y: subnet(null)}
z = x in y
EOF
}

@test "subnet in subnet" {
  check tenzir -f /dev/stdin <<EOF
from \
  {x: 1.2.3.4/8, y: 1.2.3.4/16},
  {x: 1.2.3.4/16, y: 1.2.3.4/16},
  {x: 1.2.3.4/24, y: 1.2.3.4/16},
  {x: 1.2.3.4/32, y: 1.2.3.4/0},
  {x: 1.2.3.4/0, y: 1.2.3.4/32},
  {x: 1.2.3.4/16, y: 4.5.6.7/16},
  {x: 1.2.3.4/16, y: ::/0},
  {x: 0.0.0.0/0, y: ::/0},
  {x: ::/0, y: 0.0.0.0/0}
z = x in y
EOF
}

@test "universal function call syntax" {
  check tenzir -f '/dev/stdin' <<EOF
from {
  x: "abc".starts_with("ab"),
  y: starts_with("abc", "ab"),
}
EOF
  check tenzir -f '/dev/stdin' <<EOF
from {x: 1}, {x: 2}
summarize x.sum()
EOF
  check ! tenzir -f '/dev/stdin' <<EOF
from { x: "abc".starts_with() }
EOF
  check ! tenzir -f '/dev/stdin' <<EOF
from { x: starts_with("abc") }
EOF
}<|MERGE_RESOLUTION|>--- conflicted
+++ resolved
@@ -77,19 +77,6 @@
 EOF
 }
 
-<<<<<<< HEAD
-@test "length method" {
-  check tenzir -f '/dev/stdin' <<EOF
-from \
-  { x: null },
-  { x: [] },
-  { x: [1, 2, 3] }
-y = x.length()
-EOF
-}
-
-=======
->>>>>>> e0133ee8
 @test "list construction" {
   check tenzir -f '/dev/stdin' <<EOF
 from {
