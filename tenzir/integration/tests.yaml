--- conflicted
+++ resolved
@@ -1188,7 +1188,6 @@
       - command: exec 'from - read syslog'
         input: data/syslog/syslog-rfc3164.log
 
-<<<<<<< HEAD
   Parse CEF in JSON in JSON from Lines:
     tags: [pipelines]
     steps:
@@ -1208,12 +1207,11 @@
         input: data/syslog/cef-over-syslog.log
       - command: exec 'read syslog | parse content cef'
         input: data/syslog/cef-over-syslog.log
-=======
+
   CSV with comments:
     tags: [pipelines, csv]
     steps:
       - command: exec 'from - read csv --allow-comments'
         input: data/csv/ipblocklist.csv
       - command: exec 'from - read xsv , --allow-comments'
-        input: data/csv/ipblocklist.csv
->>>>>>> 8837ad28
+        input: data/csv/ipblocklist.csv